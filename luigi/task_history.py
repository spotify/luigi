--- conflicted
+++ resolved
@@ -63,12 +63,7 @@
 
 
 class NopHistory(TaskHistory):
-<<<<<<< HEAD
     def task_scheduled(self, task_id, worker_id):
-=======
-
-    def task_scheduled(self, task_id):
->>>>>>> 3a8fb72f
         pass
 
     def task_finished(self, task_id, successful, worker_id):
