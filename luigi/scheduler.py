--- conflicted
+++ resolved
@@ -98,6 +98,8 @@
     prune_done_tasks = parameter.BoolParameter(default=False)
 
     record_task_history = parameter.BoolParameter(default=False)
+    record_task_history_sqs = parameter.BoolParameter(default=False,
+                                                      config_path=dict(section='scheduler', name='record_task_history_sqs'))
 
     visualization_graph = parameter.Parameter(default="svg", config_path=dict(section='scheduler', name='visualization-graph'))
 
@@ -475,8 +477,14 @@
         elif self._config.record_task_history:
             from luigi import db_task_history  # Needs sqlalchemy, thus imported here
             self._task_history = db_task_history.DbTaskHistory()
+        elif self._config.record_task_history_sqs:
+            import sqs_history # Needs boto, dateutil, thus imported here
+            self._task_history = sqs_history.SqsTaskHistory()
         else:
             self._task_history = history.NopHistory()
+
+        print 'Task History: %s' % self._task_history
+
         self._resources = resources or configuration.get_config().getintdict('resources')  # TODO: Can we make this a Parameter?
         self._make_task = functools.partial(
             Task, disable_failures=self._config.disable_failures,
@@ -526,12 +534,8 @@
         """
         Update priority of the given task.
 
-<<<<<<< HEAD
-    def add_task(self, worker_id, task_id, status=PENDING, runnable=True, deps=None, expl=None, priority=0, family='', params={}):
-=======
         Priority can only be increased.
         If the task doesn't exist, a placeholder task is created to preserve priority when the task is later scheduled.
->>>>>>> 3a8fb72f
         """
         task.priority = prio = max(prio, task.priority)
         for dep in task.deps or []:
@@ -550,7 +554,7 @@
         * add additional workers/stakeholders
         * update priority when needed
         """
-        self.update(worker_id)
+        self.update(worker)
 
         task = self._state.get_task(task_id, setdefault=self._make_task(
             task_id=task_id, status=PENDING, deps=deps, resources=resources,
@@ -569,26 +573,15 @@
 
         if not (task.status == RUNNING and status == PENDING):
             # don't allow re-scheduling of task while it is running, it must either fail or succeed first
-<<<<<<< HEAD
-            self._update_task_history(task_id, status, worker_id=worker_id)
-            task.status = status
-=======
-            if status == PENDING or status != task.status:
-                # Update the DB only if there was a acctual change, to prevent noise.
-                # We also check for status == PENDING b/c that's the default value
-                # (so checking for status != task.status woule lie)
-                self._update_task_history(task_id, status)
+            self._update_task_history(task_id, status, worker_id=worker)
             self._state.set_status(task, PENDING if status == SUSPENDED else status, self._config)
->>>>>>> 3a8fb72f
+
             if status == FAILED:
                 task.retry = time.time() + self._config.retry_delay
 
         if deps is not None:
             task.deps = set(deps)
 
-<<<<<<< HEAD
-        task.stakeholders.add(worker_id)
-=======
         if new_deps is not None:
             task.deps.update(new_deps)
 
@@ -605,10 +598,9 @@
                 t.stakeholders.add(worker)
 
         self._update_priority(task, priority, worker)
->>>>>>> 3a8fb72f
 
         if runnable:
-            task.workers.add(worker_id)
+            task.workers.add(worker)
 
         if expl is not None:
             task.expl = expl
@@ -644,9 +636,6 @@
         """
         Return worker's rank function for task scheduling.
 
-<<<<<<< HEAD
-    def get_work(self, worker_id, host=None):
-=======
         :return:
         """
         dependents = collections.defaultdict(int)
@@ -673,7 +662,6 @@
         return True
 
     def get_work(self, worker, host=None, assistant=False, **kwargs):
->>>>>>> 3a8fb72f
         # TODO: remove any expired nodes
 
         # Algo: iterate over all nodes, find the highest priority node no dependencies and available
@@ -688,31 +676,19 @@
         # nothing it can wait for
 
         # Return remaining tasks that have no FAILED descendents
-<<<<<<< HEAD
-        self.update(worker_id, {'host': host})
-        best_t = float('inf')
-        best_priority = float('-inf')
-=======
         self.update(worker, {'host': host})
         if assistant:
             self.add_worker(worker, [('assistant', assistant)])
->>>>>>> 3a8fb72f
         best_task = None
         locally_pending_tasks = 0
         running_tasks = []
         upstream_table = {}
 
-<<<<<<< HEAD
-        for task_id, task in self._tasks.iteritems():
-            if worker_id not in task.workers:
-                continue
-=======
         used_resources = self._used_resources()
         greedy_resources = collections.defaultdict(int)
         n_unique_pending = 0
         greedy_workers = dict((worker.id, worker.info.get('workers', 1))
                               for worker in self._state.get_active_workers())
->>>>>>> 3a8fb72f
 
         tasks = list(self._state.get_pending_tasks())
         tasks.sort(key=self._rank(), reverse=True)
@@ -761,23 +737,15 @@
                  'n_unique_pending': n_unique_pending}
 
         if best_task:
-<<<<<<< HEAD
-            t = self._tasks[best_task]
-            t.status = RUNNING
-            t.worker_running = worker_id
-            t.time_running = time.time()
-            self._update_task_history(best_task, RUNNING, host=host, worker_id=worker_id)
-=======
             self._state.set_status(best_task, RUNNING, self._config)
             best_task.worker_running = worker
             best_task.time_running = time.time()
-            self._update_task_history(best_task.id, RUNNING, host=host)
+            self._update_task_history(best_task, RUNNING, host=host, worker_id=worker)
 
             reply['task_id'] = best_task.id
             reply['task_family'] = best_task.family
             reply['task_module'] = getattr(best_task, 'module', None)
             reply['task_params'] = best_task.params
->>>>>>> 3a8fb72f
 
         return reply
 
@@ -977,15 +945,9 @@
             elif status == PENDING:
                 self._task_history.task_scheduled(task_id, worker_id)
             elif status == RUNNING:
-<<<<<<< HEAD
                 self._task_history.task_started(task_id, host, worker_id)
-        except:
+        except BaseException:
             logger.warning("Error saving Task history", exc_info=1)
-=======
-                self._task_history.task_started(task_id, host)
-        except BaseException:
-            logger.warning("Error saving Task history", exc_info=True)
->>>>>>> 3a8fb72f
 
     @property
     def task_history(self):
