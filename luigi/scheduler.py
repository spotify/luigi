# -*- coding: utf-8 -*-
#
# Copyright 2012-2015 Spotify AB
#
# Licensed under the Apache License, Version 2.0 (the "License");
# you may not use this file except in compliance with the License.
# You may obtain a copy of the License at
#
# http://www.apache.org/licenses/LICENSE-2.0
#
# Unless required by applicable law or agreed to in writing, software
# distributed under the License is distributed on an "AS IS" BASIS,
# WITHOUT WARRANTIES OR CONDITIONS OF ANY KIND, either express or implied.
# See the License for the specific language governing permissions and
# limitations under the License.
#
"""
The system for scheduling tasks and executing them in order.
Deals with dependencies, priorities, resources, etc.
The :py:class:`~luigi.worker.Worker` pulls tasks from the scheduler (usually over the REST interface) and executes them.
See :doc:`/central_scheduler` for more info.
"""

import collections
import functools
import hashlib
import inspect
import itertools
import json
import logging
import os
import pickle
import re
import time
import uuid
from collections.abc import MutableSet

<<<<<<< HEAD
from luigi import configuration, notifications, parameter, six
=======
from luigi import configuration
from luigi import notifications
from luigi import parameter
>>>>>>> 09a4e7f5
from luigi import task_history as history
from luigi.batch_notifier import BatchNotifier
from luigi.metrics import MetricsCollectors
from luigi.parameter import ParameterVisibility
from luigi.task import Config
from luigi.task_status import BATCH_RUNNING, DISABLED, DONE, FAILED, PENDING, RUNNING, SUSPENDED, UNKNOWN

logger = logging.getLogger(__name__)

UPSTREAM_RUNNING = 'UPSTREAM_RUNNING'
UPSTREAM_MISSING_INPUT = 'UPSTREAM_MISSING_INPUT'
UPSTREAM_FAILED = 'UPSTREAM_FAILED'
UPSTREAM_DISABLED = 'UPSTREAM_DISABLED'

UPSTREAM_SEVERITY_ORDER = (
    '',
    UPSTREAM_RUNNING,
    UPSTREAM_MISSING_INPUT,
    UPSTREAM_FAILED,
    UPSTREAM_DISABLED,
)
UPSTREAM_SEVERITY_KEY = UPSTREAM_SEVERITY_ORDER.index
STATUS_TO_UPSTREAM_MAP = {
    FAILED: UPSTREAM_FAILED,
    RUNNING: UPSTREAM_RUNNING,
    BATCH_RUNNING: UPSTREAM_RUNNING,
    PENDING: UPSTREAM_MISSING_INPUT,
    DISABLED: UPSTREAM_DISABLED,
}

WORKER_STATE_DISABLED = 'disabled'
WORKER_STATE_ACTIVE = 'active'

TASK_FAMILY_RE = re.compile(r'([^(_]+)[(_]')

RPC_METHODS = {}

_retry_policy_fields = [
    "retry_count",
    "disable_hard_timeout",
    "disable_window",
]
RetryPolicy = collections.namedtuple("RetryPolicy", _retry_policy_fields)


def _get_empty_retry_policy():
    return RetryPolicy(*[None] * len(_retry_policy_fields))


def rpc_method(**request_args):
    def _rpc_method(fn):
        # If request args are passed, return this function again for use as
        # the decorator function with the request args attached.
        args, varargs, varkw, defaults, kwonlyargs, kwonlydefaults, ann = inspect.getfullargspec(fn)
        assert not varargs
        first_arg, *all_args = args
        assert first_arg == 'self'
        defaults = dict(zip(reversed(all_args), reversed(defaults or ())))
        required_args = frozenset(arg for arg in all_args if arg not in defaults)
        fn_name = fn.__name__

        @functools.wraps(fn)
        def rpc_func(self, *args, **kwargs):
            actual_args = defaults.copy()
            actual_args.update(dict(zip(all_args, args)))
            actual_args.update(kwargs)
            if not all(arg in actual_args for arg in required_args):
                raise TypeError('{} takes {} arguments ({} given)'.format(
                    fn_name, len(all_args), len(actual_args)))
            return self._request('/api/{}'.format(fn_name), actual_args, **request_args)

        RPC_METHODS[fn_name] = rpc_func
        return fn

    return _rpc_method


class scheduler(Config):
    retry_delay = parameter.FloatParameter(default=900.0)
    remove_delay = parameter.FloatParameter(default=600.0)
    worker_disconnect_delay = parameter.FloatParameter(default=60.0)
    state_path = parameter.Parameter(default='/var/lib/luigi-server/state.pickle')

    batch_emails = parameter.BoolParameter(default=False, description="Send e-mails in batches rather than immediately")

    # Jobs are disabled if we see more than retry_count failures in disable_window seconds.
    # These disables last for disable_persist seconds.
    disable_window = parameter.IntParameter(default=3600)
    retry_count = parameter.IntParameter(default=999999999)
    disable_hard_timeout = parameter.IntParameter(default=999999999)
    disable_persist = parameter.IntParameter(default=86400)
    max_shown_tasks = parameter.IntParameter(default=100000)
    max_graph_nodes = parameter.IntParameter(default=100000)

    record_task_history = parameter.BoolParameter(default=False)

    prune_on_get_work = parameter.BoolParameter(default=False)

    pause_enabled = parameter.BoolParameter(default=True)

    send_messages = parameter.BoolParameter(default=True)

    metrics_collector = parameter.EnumParameter(enum=MetricsCollectors, default=MetricsCollectors.default)

    stable_done_cooldown_secs = parameter.IntParameter(default=10,
                                                       description="Sets cooldown period to avoid running the same task twice")
    """
    Sets a cooldown period in seconds after a task was completed, during this period the same task will not accepted by the scheduler.
    """

    def _get_retry_policy(self):
        return RetryPolicy(self.retry_count, self.disable_hard_timeout, self.disable_window)


class Failures:
    """
    This class tracks the number of failures in a given time window.

    Failures added are marked with the current timestamp, and this class counts
    the number of failures in a sliding time window ending at the present.
    """

    def __init__(self, window):
        """
        Initialize with the given window.

        :param window: how long to track failures for, as a float (number of seconds).
        """
        self.window = window
        self.failures = collections.deque()
        self.first_failure_time = None

    def add_failure(self):
        """
        Add a failure event with the current timestamp.
        """
        failure_time = time.time()

        if not self.first_failure_time:
            self.first_failure_time = failure_time

        self.failures.append(failure_time)

    def num_failures(self):
        """
        Return the number of failures in the window.
        """
        min_time = time.time() - self.window

        while self.failures and self.failures[0] < min_time:
            self.failures.popleft()

        return len(self.failures)

    def clear(self):
        """
        Clear the failure queue.
        """
        self.failures.clear()


def _get_default(x, default):
    if x is not None:
        return x
    else:
        return default


class OrderedSet(MutableSet):
    """
    Standard Python OrderedSet recipe found at http://code.activestate.com/recipes/576694/

    Modified to include a peek function to get the last element
    """

    def __init__(self, iterable=None):
        self.end = end = []
        end += [None, end, end]         # sentinel node for doubly linked list
        self.map = {}                   # key --> [key, prev, next]
        if iterable is not None:
            self |= iterable

    def __len__(self):
        return len(self.map)

    def __contains__(self, key):
        return key in self.map

    def add(self, key):
        if key not in self.map:
            end = self.end
            curr = end[1]
            curr[2] = end[1] = self.map[key] = [key, curr, end]

    def discard(self, key):
        if key in self.map:
            key, prev, next = self.map.pop(key)
            prev[2] = next
            next[1] = prev

    def __iter__(self):
        end = self.end
        curr = end[2]
        while curr is not end:
            yield curr[0]
            curr = curr[2]

    def __reversed__(self):
        end = self.end
        curr = end[1]
        while curr is not end:
            yield curr[0]
            curr = curr[1]

    def peek(self, last=True):
        if not self:
            raise KeyError('set is empty')
        key = self.end[1][0] if last else self.end[2][0]
        return key

    def pop(self, last=True):
        key = self.peek(last)
        self.discard(key)
        return key

    def __repr__(self):
        if not self:
            return '%s()' % (self.__class__.__name__,)
        return '%s(%r)' % (self.__class__.__name__, list(self))

    def __eq__(self, other):
        if isinstance(other, OrderedSet):
            return len(self) == len(other) and list(self) == list(other)
        return set(self) == set(other)


class Task:
    def __init__(self, task_id, status, deps, resources=None, priority=0, family='', module=None,
                 params=None, param_visibilities=None, accepts_messages=False, tracking_url=None, status_message=None,
                 progress_percentage=None, retry_policy='notoptional'):
        self.id = task_id
        self.stakeholders = set()  # workers ids that are somehow related to this task (i.e. don't prune while any of these workers are still active)
        self.workers = OrderedSet()  # workers ids that can perform task - task is 'BROKEN' if none of these workers are active
        if deps is None:
            self.deps = set()
        else:
            self.deps = set(deps)
        self.status = status  # PENDING, RUNNING, FAILED or DONE
        self.time = time.time()  # Timestamp when task was first added
        self.updated = self.time
        self.retry = None
        self.remove = None
        self.worker_running = None  # the worker id that is currently running the task or None
        self.time_running = None  # Timestamp when picked up by worker
        self.expl = None
        self.priority = priority
        self.resources = _get_default(resources, {})
        self.family = family
        self.module = module
        self.param_visibilities = _get_default(param_visibilities, {})
        self.params = {}
        self.public_params = {}
        self.hidden_params = {}
        self.set_params(params)
        self.accepts_messages = accepts_messages
        self.retry_policy = retry_policy
        self.failures = Failures(self.retry_policy.disable_window)
        self.tracking_url = tracking_url
        self.status_message = status_message
        self.progress_percentage = progress_percentage
        self.scheduler_message_responses = {}
        self.scheduler_disable_time = None
        self.runnable = False
        self.batchable = False
        self.batch_id = None

    def __repr__(self):
        return "Task(%r)" % vars(self)

    def set_params(self, params):
        self.params = _get_default(params, {})
        self.public_params = {key: value for key, value in self.params.items() if
                              self.param_visibilities.get(key, ParameterVisibility.PUBLIC) == ParameterVisibility.PUBLIC}
        self.hidden_params = {key: value for key, value in self.params.items() if
                              self.param_visibilities.get(key, ParameterVisibility.PUBLIC) == ParameterVisibility.HIDDEN}

    # TODO(2017-08-10) replace this function with direct calls to batchable
    # this only exists for backward compatibility
    def is_batchable(self):
        try:
            return self.batchable
        except AttributeError:
            return False

    def add_failure(self):
        self.failures.add_failure()

    def has_excessive_failures(self):
        if self.failures.first_failure_time is not None:
            if (time.time() >= self.failures.first_failure_time + self.retry_policy.disable_hard_timeout):
                return True

        logger.debug('%s task num failures is %s and limit is %s', self.id, self.failures.num_failures(), self.retry_policy.retry_count)
        if self.failures.num_failures() >= self.retry_policy.retry_count:
            logger.debug('%s task num failures limit(%s) is exceeded', self.id, self.retry_policy.retry_count)
            return True

        return False

    @property
    def pretty_id(self):
        param_str = ', '.join(u'{}={}'.format(key, value) for key, value in sorted(self.public_params.items()))
        return u'{}({})'.format(self.family, param_str)


class Worker:
    """
    Structure for tracking worker activity and keeping their references.
    """

    def __init__(self, worker_id, last_active=None):
        self.id = worker_id
        self.reference = None  # reference to the worker in the real world. (Currently a dict containing just the host)
        self.last_active = last_active or time.time()  # seconds since epoch
        self.last_get_work = None
        self.started = time.time()  # seconds since epoch
        self.tasks = set()  # task objects
        self.info = {}
        self.disabled = False
        self.rpc_messages = []

    def add_info(self, info):
        self.info.update(info)

    def update(self, worker_reference, get_work=False):
        if worker_reference:
            self.reference = worker_reference
        self.last_active = time.time()
        if get_work:
            self.last_get_work = time.time()

    def prune(self, config):
        # Delete workers that haven't said anything for a while (probably killed)
        if self.last_active + config.worker_disconnect_delay < time.time():
            return True

    def get_tasks(self, state, *statuses):
        num_self_tasks = len(self.tasks)
        num_state_tasks = sum(len(state._status_tasks[status]) for status in statuses)
        if num_self_tasks < num_state_tasks:
            return filter(lambda task: task.status in statuses, self.tasks)
        else:
            return filter(lambda task: self.id in task.workers, state.get_active_tasks_by_status(*statuses))

    def is_trivial_worker(self, state):
        """
        If it's not an assistant having only tasks that are without
        requirements.

        We have to pass the state parameter for optimization reasons.
        """
        if self.assistant:
            return False
        return all(not task.resources for task in self.get_tasks(state, PENDING))

    @property
    def assistant(self):
        return self.info.get('assistant', False)

    @property
    def enabled(self):
        return not self.disabled

    @property
    def state(self):
        if self.enabled:
            return WORKER_STATE_ACTIVE
        else:
            return WORKER_STATE_DISABLED

    def add_rpc_message(self, name, **kwargs):
        # the message has the format {'name': <function_name>, 'kwargs': <function_kwargs>}
        self.rpc_messages.append({'name': name, 'kwargs': kwargs})

    def fetch_rpc_messages(self):
        messages = self.rpc_messages[:]
        del self.rpc_messages[:]
        return messages

    def __str__(self):
        return self.id


class SimpleTaskState:
    """
    Keep track of the current state and handle persistence.

    The point of this class is to enable other ways to keep state, eg. by using a database
    These will be implemented by creating an abstract base class that this and other classes
    inherit from.
    """

    def __init__(self, state_path):
        self._state_path = state_path
        self._tasks = {}  # map from id to a Task object
        self._status_tasks = collections.defaultdict(dict)
        self._active_workers = {}  # map from id to a Worker object
        self._task_batchers = {}
        self._metrics_collector = None

    def get_state(self):
        return self._tasks, self._active_workers, self._task_batchers

    def set_state(self, state):
        self._tasks, self._active_workers = state[:2]
        if len(state) >= 3:
            self._task_batchers = state[2]

    def dump(self):
        try:
            with open(self._state_path, 'wb') as fobj:
                pickle.dump(self.get_state(), fobj)
        except IOError:
            logger.warning("Failed saving scheduler state", exc_info=1)
        else:
            logger.info("Saved state in %s", self._state_path)

    # prone to lead to crashes when old state is unpickled with updated code. TODO some kind of version control?
    def load(self):
        if os.path.exists(self._state_path):
            logger.info("Attempting to load state from %s", self._state_path)
            try:
                with open(self._state_path, 'rb') as fobj:
                    state = pickle.load(fobj)
            except BaseException:
                logger.exception("Error when loading state. Starting from empty state.")
                return

            self.set_state(state)
            self._status_tasks = collections.defaultdict(dict)
            for task in self._tasks.values():
                self._status_tasks[task.status][task.id] = task
        else:
            logger.info("No prior state file exists at %s. Starting with empty state", self._state_path)

    def get_active_tasks(self):
        return self._tasks.values()

    def get_active_tasks_by_status(self, *statuses):
        return itertools.chain.from_iterable(self._status_tasks[status].values() for status in statuses)

    def get_active_task_count_for_status(self, status):
        if status:
            return len(self._status_tasks[status])
        else:
            return len(self._tasks)

    def get_batch_running_tasks(self, batch_id):
        assert batch_id is not None
        return [
            task for task in self.get_active_tasks_by_status(BATCH_RUNNING)
            if task.batch_id == batch_id
        ]

    def set_batcher(self, worker_id, family, batcher_args, max_batch_size):
        self._task_batchers.setdefault(worker_id, {})
        self._task_batchers[worker_id][family] = (batcher_args, max_batch_size)

    def get_batcher(self, worker_id, family):
        return self._task_batchers.get(worker_id, {}).get(family, (None, 1))

    def num_pending_tasks(self):
        """
        Return how many tasks are PENDING + RUNNING. O(1).
        """
        return len(self._status_tasks[PENDING]) + len(self._status_tasks[RUNNING])

    def get_task(self, task_id, default=None, setdefault=None):
        if setdefault:
            task = self._tasks.setdefault(task_id, setdefault)
            self._status_tasks[task.status][task.id] = task
            return task
        else:
            return self._tasks.get(task_id, default)

    def has_task(self, task_id):
        return task_id in self._tasks

    def re_enable(self, task, config=None):
        task.scheduler_disable_time = None
        task.failures.clear()
        if config:
            self.set_status(task, FAILED, config)
            task.failures.clear()

    def set_batch_running(self, task, batch_id, worker_id):
        self.set_status(task, BATCH_RUNNING)
        task.batch_id = batch_id
        task.worker_running = worker_id
        task.resources_running = task.resources
        task.time_running = time.time()

    def set_status(self, task, new_status, config=None):
        if new_status == FAILED:
            assert config is not None

        if new_status == DISABLED and task.status in (RUNNING, BATCH_RUNNING):
            return

        remove_on_failure = task.batch_id is not None and not task.batchable

        if task.status == DISABLED:
            if new_status == DONE:
                self.re_enable(task)

            # don't allow workers to override a scheduler disable
            elif task.scheduler_disable_time is not None and new_status != DISABLED:
                return

        if task.status == RUNNING and task.batch_id is not None and new_status != RUNNING:
            for batch_task in self.get_batch_running_tasks(task.batch_id):
                self.set_status(batch_task, new_status, config)
                batch_task.batch_id = None
            task.batch_id = None

        if new_status == FAILED and task.status != DISABLED:
            task.add_failure()
            if task.has_excessive_failures():
                task.scheduler_disable_time = time.time()
                new_status = DISABLED
                if not config.batch_emails:
                    notifications.send_error_email(
                        'Luigi Scheduler: DISABLED {task} due to excessive failures'.format(task=task.id),
                        '{task} failed {failures} times in the last {window} seconds, so it is being '
                        'disabled for {persist} seconds'.format(
                            failures=task.retry_policy.retry_count,
                            task=task.id,
                            window=config.disable_window,
                            persist=config.disable_persist,
                        ))
        elif new_status == DISABLED:
            task.scheduler_disable_time = None

        if new_status != task.status:
            self._status_tasks[task.status].pop(task.id)
            self._status_tasks[new_status][task.id] = task
            task.status = new_status
            task.updated = time.time()
            self.update_metrics(task, config)

        if new_status == FAILED:
            task.retry = time.time() + config.retry_delay
            if remove_on_failure:
                task.remove = time.time()

    def fail_dead_worker_task(self, task, config, assistants):
        # If a running worker disconnects, tag all its jobs as FAILED and subject it to the same retry logic
        if task.status in (BATCH_RUNNING, RUNNING) and task.worker_running and task.worker_running not in task.stakeholders | assistants:
            logger.info("Task %r is marked as running by disconnected worker %r -> marking as "
                        "FAILED with retry delay of %rs", task.id, task.worker_running,
                        config.retry_delay)
            task.worker_running = None
            self.set_status(task, FAILED, config)
            task.retry = time.time() + config.retry_delay

    def update_status(self, task, config):
        # Mark tasks with no remaining active stakeholders for deletion
        if (not task.stakeholders) and (task.remove is None) and (task.status != RUNNING):
            # We don't check for the RUNNING case, because that is already handled
            # by the fail_dead_worker_task function.
            logger.debug("Task %r has no stakeholders anymore -> might remove "
                         "task in %s seconds", task.id, config.remove_delay)
            task.remove = time.time() + config.remove_delay

        # Re-enable task after the disable time expires
        if task.status == DISABLED and task.scheduler_disable_time is not None:
            if time.time() - task.scheduler_disable_time > config.disable_persist:
                self.re_enable(task, config)

        # Reset FAILED tasks to PENDING if max timeout is reached, and retry delay is >= 0
        if task.status == FAILED and config.retry_delay >= 0 and task.retry < time.time():
            self.set_status(task, PENDING, config)

    def may_prune(self, task):
        return task.remove and time.time() >= task.remove

    def inactivate_tasks(self, delete_tasks):
        # The terminology is a bit confusing: we used to "delete" tasks when they became inactive,
        # but with a pluggable state storage, you might very well want to keep some history of
        # older tasks as well. That's why we call it "inactivate" (as in the verb)
        for task in delete_tasks:
            task_obj = self._tasks.pop(task)
            self._status_tasks[task_obj.status].pop(task)

    def get_active_workers(self, last_active_lt=None, last_get_work_gt=None):
        for worker in self._active_workers.values():
            if last_active_lt is not None and worker.last_active >= last_active_lt:
                continue
            last_get_work = worker.last_get_work
            if last_get_work_gt is not None and (
                            last_get_work is None or last_get_work <= last_get_work_gt):
                continue
            yield worker

    def get_assistants(self, last_active_lt=None):
        return filter(lambda w: w.assistant, self.get_active_workers(last_active_lt))

    def get_worker_ids(self):
        return self._active_workers.keys()  # only used for unit tests

    def get_worker(self, worker_id):
        return self._active_workers.setdefault(worker_id, Worker(worker_id))

    def inactivate_workers(self, delete_workers):
        # Mark workers as inactive
        for worker in delete_workers:
            self._active_workers.pop(worker)
        self._remove_workers_from_tasks(delete_workers)

    def _remove_workers_from_tasks(self, workers, remove_stakeholders=True):
        for task in self.get_active_tasks():
            if remove_stakeholders:
                task.stakeholders.difference_update(workers)
            task.workers -= workers

    def disable_workers(self, worker_ids):
        self._remove_workers_from_tasks(worker_ids, remove_stakeholders=False)
        for worker_id in worker_ids:
            worker = self.get_worker(worker_id)
            worker.disabled = True
            worker.tasks.clear()

    def update_metrics(self, task, config):
        if task.status == DISABLED:
            self._metrics_collector.handle_task_disabled(task, config)
        elif task.status == DONE:
            self._metrics_collector.handle_task_done(task)
        elif task.status == FAILED:
            self._metrics_collector.handle_task_failed(task)


class Scheduler:
    """
    Async scheduler that can handle multiple workers, etc.

    Can be run locally or on a server (using RemoteScheduler + server.Server).
    """

    def __init__(self, config=None, resources=None, task_history_impl=None, **kwargs):
        """
        Keyword Arguments:
        :param config: an object of class "scheduler" or None (in which the global instance will be used)
        :param resources: a dict of str->int constraints
        :param task_history_impl: ignore config and use this object as the task history
        """
        self._config = config or scheduler(**kwargs)
        self._state = SimpleTaskState(self._config.state_path)

        if task_history_impl:
            self._task_history = task_history_impl
        elif self._config.record_task_history:
            from luigi import db_task_history  # Needs sqlalchemy, thus imported here
            self._task_history = db_task_history.DbTaskHistory()
        else:
            self._task_history = history.NopHistory()
        self._resources = resources or configuration.get_config().getintdict('resources')  # TODO: Can we make this a Parameter?
        self._make_task = functools.partial(Task, retry_policy=self._config._get_retry_policy())
        self._worker_requests = {}
        self._paused = False

        if self._config.batch_emails:
            self._email_batcher = BatchNotifier()

        self._state._metrics_collector = MetricsCollectors.get(self._config.metrics_collector)

    def load(self):
        self._state.load()

    def dump(self):
        self._state.dump()
        if self._config.batch_emails:
            self._email_batcher.send_email()

    @rpc_method()
    def prune(self):
        logger.debug("Starting pruning of task graph")
        self._prune_workers()
        self._prune_tasks()
        self._prune_emails()
        logger.debug("Done pruning task graph")

    def _prune_workers(self):
        remove_workers = []
        for worker in self._state.get_active_workers():
            if worker.prune(self._config):
                logger.debug("Worker %s timed out (no contact for >=%ss)", worker, self._config.worker_disconnect_delay)
                remove_workers.append(worker.id)

        self._state.inactivate_workers(remove_workers)

    def _prune_tasks(self):
        assistant_ids = {w.id for w in self._state.get_assistants()}
        remove_tasks = []

        for task in self._state.get_active_tasks():
            self._state.fail_dead_worker_task(task, self._config, assistant_ids)
            self._state.update_status(task, self._config)
            if self._state.may_prune(task):
                logger.info("Removing task %r", task.id)
                remove_tasks.append(task.id)

        self._state.inactivate_tasks(remove_tasks)

    def _prune_emails(self):
        if self._config.batch_emails:
            self._email_batcher.update()

    def _update_worker(self, worker_id, worker_reference=None, get_work=False):
        # Keep track of whenever the worker was last active.
        # For convenience also return the worker object.
        worker = self._state.get_worker(worker_id)
        worker.update(worker_reference, get_work=get_work)
        return worker

    def _update_priority(self, task, prio, worker):
        """
        Update priority of the given task.

        Priority can only be increased.
        If the task doesn't exist, a placeholder task is created to preserve priority when the task is later scheduled.
        """
        task.priority = prio = max(prio, task.priority)
        for dep in task.deps or []:
            t = self._state.get_task(dep)
            if t is not None and prio > t.priority:
                self._update_priority(t, prio, worker)

    @rpc_method()
    def add_task_batcher(self, worker, task_family, batched_args, max_batch_size=float('inf')):
        self._state.set_batcher(worker, task_family, batched_args, max_batch_size)

    @rpc_method()
    def forgive_failures(self, task_id=None):
        status = PENDING
        task = self._state.get_task(task_id)
        if task is None:
            return {"task_id": task_id, "status": None}

        # we forgive only failures
        if task.status == FAILED:
            # forgive but do not forget
            self._update_task_history(task, status)
            self._state.set_status(task, status, self._config)
        return {"task_id": task_id, "status": task.status}

    @rpc_method()
    def mark_as_done(self, task_id=None):
        status = DONE
        task = self._state.get_task(task_id)
        if task is None:
            return {"task_id": task_id, "status": None}

        # we can force mark DONE for running or failed tasks
        if task.status in {RUNNING, FAILED, DISABLED}:
            self._update_task_history(task, status)
            self._state.set_status(task, status, self._config)
        return {"task_id": task_id, "status": task.status}

    @rpc_method()
    def add_task(self, task_id=None, status=PENDING, runnable=True,
                 deps=None, new_deps=None, expl=None, resources=None,
                 priority=0, family='', module=None, params=None, param_visibilities=None, accepts_messages=False,
                 assistant=False, tracking_url=None, worker=None, batchable=None,
                 batch_id=None, retry_policy_dict=None, owners=None, **kwargs):
        """
        * add task identified by task_id if it doesn't exist
        * if deps is not None, update dependency list
        * update status of task
        * add additional workers/stakeholders
        * update priority when needed
        """
        assert worker is not None
        worker_id = worker
        worker = self._update_worker(worker_id)

        resources = {} if resources is None else resources.copy()

        if retry_policy_dict is None:
            retry_policy_dict = {}

        retry_policy = self._generate_retry_policy(retry_policy_dict)

        if worker.enabled:
            _default_task = self._make_task(
                task_id=task_id, status=PENDING, deps=deps, resources=resources,
                priority=priority, family=family, module=module, params=params, param_visibilities=param_visibilities,
            )
        else:
            _default_task = None

        task = self._state.get_task(task_id, setdefault=_default_task)

        if task is None or (task.status != RUNNING and not worker.enabled):
            return

        # Ignore claims that the task is PENDING if it very recently was marked as DONE.
        if status == PENDING and task.status == DONE and (time.time() - task.updated) < self._config.stable_done_cooldown_secs:
            return

        # for setting priority, we'll sometimes create tasks with unset family and params
        if not task.family:
            task.family = family
        if not getattr(task, 'module', None):
            task.module = module
        if not getattr(task, 'param_visibilities', None):
            task.param_visibilities = _get_default(param_visibilities, {})
        if not task.params:
            task.set_params(params)

        if batch_id is not None:
            task.batch_id = batch_id
        if status == RUNNING and not task.worker_running:
            task.worker_running = worker_id
            if batch_id:
                # copy resources_running of the first batch task
                batch_tasks = self._state.get_batch_running_tasks(batch_id)
                task.resources_running = batch_tasks[0].resources_running.copy()
            task.time_running = time.time()

        if accepts_messages is not None:
            task.accepts_messages = accepts_messages

        if tracking_url is not None or task.status != RUNNING:
            task.tracking_url = tracking_url
            if task.batch_id is not None:
                for batch_task in self._state.get_batch_running_tasks(task.batch_id):
                    batch_task.tracking_url = tracking_url

        if batchable is not None:
            task.batchable = batchable

        if task.remove is not None:
            task.remove = None  # unmark task for removal so it isn't removed after being added

        if expl is not None:
            task.expl = expl
            if task.batch_id is not None:
                for batch_task in self._state.get_batch_running_tasks(task.batch_id):
                    batch_task.expl = expl

        task_is_not_running = task.status not in (RUNNING, BATCH_RUNNING)
        task_started_a_run = status in (DONE, FAILED, RUNNING)
        running_on_this_worker = task.worker_running == worker_id
        if task_is_not_running or (task_started_a_run and running_on_this_worker) or new_deps:
            # don't allow re-scheduling of task while it is running, it must either fail or succeed on the worker actually running it
            if status != task.status or status == PENDING:
                # Update the DB only if there was a acctual change, to prevent noise.
                # We also check for status == PENDING b/c that's the default value
                # (so checking for status != task.status woule lie)
                self._update_task_history(task, status)
            self._state.set_status(task, PENDING if status == SUSPENDED else status, self._config)

        if status == FAILED and self._config.batch_emails:
            batched_params, _ = self._state.get_batcher(worker_id, family)
            if batched_params:
                unbatched_params = {
                    param: value
                    for param, value in task.params.items()
                    if param not in batched_params
                }
            else:
                unbatched_params = task.params
            try:
                expl_raw = json.loads(expl)
            except ValueError:
                expl_raw = expl

            self._email_batcher.add_failure(
                task.pretty_id, task.family, unbatched_params, expl_raw, owners)
            if task.status == DISABLED:
                self._email_batcher.add_disable(
                    task.pretty_id, task.family, unbatched_params, owners)

        if deps is not None:
            task.deps = set(deps)

        if new_deps is not None:
            task.deps.update(new_deps)

        if resources is not None:
            task.resources = resources

        if worker.enabled and not assistant:
            task.stakeholders.add(worker_id)

            # Task dependencies might not exist yet. Let's create dummy tasks for them for now.
            # Otherwise the task dependencies might end up being pruned if scheduling takes a long time
            for dep in task.deps or []:
                t = self._state.get_task(dep, setdefault=self._make_task(task_id=dep, status=UNKNOWN, deps=None, priority=priority))
                t.stakeholders.add(worker_id)

        self._update_priority(task, priority, worker_id)

        # Because some tasks (non-dynamic dependencies) are `_make_task`ed
        # before we know their retry_policy, we always set it here
        task.retry_policy = retry_policy

        if runnable and status != FAILED and worker.enabled:
            task.workers.add(worker_id)
            self._state.get_worker(worker_id).tasks.add(task)
            task.runnable = runnable

    @rpc_method()
    def announce_scheduling_failure(self, task_name, family, params, expl, owners, **kwargs):
        if not self._config.batch_emails:
            return
        worker_id = kwargs['worker']
        batched_params, _ = self._state.get_batcher(worker_id, family)
        if batched_params:
            unbatched_params = {
                param: value
                for param, value in params.items()
                if param not in batched_params
            }
        else:
            unbatched_params = params
        self._email_batcher.add_scheduling_fail(task_name, family, unbatched_params, expl, owners)

    @rpc_method()
    def add_worker(self, worker, info, **kwargs):
        self._state.get_worker(worker).add_info(info)

    @rpc_method()
    def disable_worker(self, worker):
        self._state.disable_workers({worker})

    @rpc_method()
    def set_worker_processes(self, worker, n):
        self._state.get_worker(worker).add_rpc_message('set_worker_processes', n=n)

    @rpc_method()
    def send_scheduler_message(self, worker, task, content):
        if not self._config.send_messages:
            return {"message_id": None}

        message_id = str(uuid.uuid4())
        self._state.get_worker(worker).add_rpc_message('dispatch_scheduler_message', task_id=task,
                                                       message_id=message_id, content=content)

        return {"message_id": message_id}

    @rpc_method()
    def add_scheduler_message_response(self, task_id, message_id, response):
        if self._state.has_task(task_id):
            task = self._state.get_task(task_id)
            task.scheduler_message_responses[message_id] = response

    @rpc_method()
    def get_scheduler_message_response(self, task_id, message_id):
        response = None
        if self._state.has_task(task_id):
            task = self._state.get_task(task_id)
            response = task.scheduler_message_responses.pop(message_id, None)
        return {"response": response}

    @rpc_method()
    def has_task_history(self):
        return self._config.record_task_history

    @rpc_method()
    def is_pause_enabled(self):
        return {'enabled': self._config.pause_enabled}

    @rpc_method()
    def is_paused(self):
        return {'paused': self._paused}

    @rpc_method()
    def pause(self):
        if self._config.pause_enabled:
            self._paused = True

    @rpc_method()
    def unpause(self):
        if self._config.pause_enabled:
            self._paused = False

    @rpc_method()
    def update_resources(self, **resources):
        if self._resources is None:
            self._resources = {}
        self._resources.update(resources)

    @rpc_method()
    def update_resource(self, resource, amount):
        if not isinstance(amount, int) or amount < 0:
            return False
        self._resources[resource] = amount
        return True

    def _generate_retry_policy(self, task_retry_policy_dict):
        retry_policy_dict = self._config._get_retry_policy()._asdict()
        retry_policy_dict.update({k: v for k, v in task_retry_policy_dict.items() if v is not None})
        return RetryPolicy(**retry_policy_dict)

    def _has_resources(self, needed_resources, used_resources):
        if needed_resources is None:
            return True

        available_resources = self._resources or {}
        for resource, amount in needed_resources.items():
            if amount + used_resources[resource] > available_resources.get(resource, 1):
                return False
        return True

    def _used_resources(self):
        used_resources = collections.defaultdict(int)
        if self._resources is not None:
            for task in self._state.get_active_tasks_by_status(RUNNING):
                resources_running = getattr(task, "resources_running", task.resources)
                if resources_running:
                    for resource, amount in resources_running.items():
                        used_resources[resource] += amount
        return used_resources

    def _rank(self, task):
        """
        Return worker's rank function for task scheduling.

        :return:
        """

        return task.priority, -task.time

    def _schedulable(self, task):
        if task.status != PENDING:
            return False
        for dep in task.deps:
            dep_task = self._state.get_task(dep, default=None)
            if dep_task is None or dep_task.status != DONE:
                return False
        return True

    def _reset_orphaned_batch_running_tasks(self, worker_id):
        running_batch_ids = {
            task.batch_id
            for task in self._state.get_active_tasks_by_status(RUNNING)
            if task.worker_running == worker_id
        }
        orphaned_tasks = [
            task for task in self._state.get_active_tasks_by_status(BATCH_RUNNING)
            if task.worker_running == worker_id and task.batch_id not in running_batch_ids
        ]
        for task in orphaned_tasks:
            self._state.set_status(task, PENDING)

    @rpc_method()
    def count_pending(self, worker):
        worker_id, worker = worker, self._state.get_worker(worker)

        num_pending, num_unique_pending, num_pending_last_scheduled = 0, 0, 0
        running_tasks = []

        upstream_status_table = {}
        for task in worker.get_tasks(self._state, RUNNING):
            if self._upstream_status(task.id, upstream_status_table) == UPSTREAM_DISABLED:
                continue
            # Return a list of currently running tasks to the client,
            # makes it easier to troubleshoot
            other_worker = self._state.get_worker(task.worker_running)
            if other_worker is not None:
                more_info = {'task_id': task.id, 'worker': str(other_worker)}
                more_info.update(other_worker.info)
                running_tasks.append(more_info)

        for task in worker.get_tasks(self._state, PENDING, FAILED):
            if self._upstream_status(task.id, upstream_status_table) == UPSTREAM_DISABLED:
                continue
            num_pending += 1
            num_unique_pending += int(len(task.workers) == 1)
            num_pending_last_scheduled += int(task.workers.peek(last=True) == worker_id)

        return {
            'n_pending_tasks': num_pending,
            'n_unique_pending': num_unique_pending,
            'n_pending_last_scheduled': num_pending_last_scheduled,
            'worker_state': worker.state,
            'running_tasks': running_tasks,
        }

    @rpc_method(allow_null=False)
    def get_work(self, host=None, assistant=False, current_tasks=None, worker=None, **kwargs):
        # TODO: remove any expired nodes

        # Algo: iterate over all nodes, find the highest priority node no dependencies and available
        # resources.

        # Resource checking looks both at currently available resources and at which resources would
        # be available if all running tasks died and we rescheduled all workers greedily. We do both
        # checks in order to prevent a worker with many low-priority tasks from starving other
        # workers with higher priority tasks that share the same resources.

        # TODO: remove tasks that can't be done, figure out if the worker has absolutely
        # nothing it can wait for

        if self._config.prune_on_get_work:
            self.prune()

        assert worker is not None
        worker_id = worker
        worker = self._update_worker(
            worker_id,
            worker_reference={'host': host},
            get_work=True)
        if not worker.enabled:
            reply = {'n_pending_tasks': 0,
                     'running_tasks': [],
                     'task_id': None,
                     'n_unique_pending': 0,
                     'worker_state': worker.state,
                     }
            return reply

        if assistant:
            self.add_worker(worker_id, [('assistant', assistant)])

        batched_params, unbatched_params, batched_tasks, max_batch_size = None, None, [], 1
        best_task = None
        if current_tasks is not None:
            ct_set = set(current_tasks)
            for task in sorted(self._state.get_active_tasks_by_status(RUNNING), key=self._rank):
                if task.worker_running == worker_id and task.id not in ct_set:
                    best_task = task

        if current_tasks is not None:
            # batch running tasks that weren't claimed since the last get_work go back in the pool
            self._reset_orphaned_batch_running_tasks(worker_id)

        greedy_resources = collections.defaultdict(int)

        worker = self._state.get_worker(worker_id)
        if self._paused:
            relevant_tasks = []
        elif worker.is_trivial_worker(self._state):
            relevant_tasks = worker.get_tasks(self._state, PENDING, RUNNING)
            used_resources = collections.defaultdict(int)
            greedy_workers = dict()  # If there's no resources, then they can grab any task
        else:
            relevant_tasks = self._state.get_active_tasks_by_status(PENDING, RUNNING)
            used_resources = self._used_resources()
            activity_limit = time.time() - self._config.worker_disconnect_delay
            active_workers = self._state.get_active_workers(last_get_work_gt=activity_limit)
            greedy_workers = dict((worker.id, worker.info.get('workers', 1))
                                  for worker in active_workers)
        tasks = list(relevant_tasks)
        tasks.sort(key=self._rank, reverse=True)

        for task in tasks:
            if (best_task and batched_params and task.family == best_task.family and
                    len(batched_tasks) < max_batch_size and task.is_batchable() and all(
                    task.params.get(name) == value for name, value in unbatched_params.items()) and
                    task.resources == best_task.resources and self._schedulable(task)):
                for name, params in batched_params.items():
                    params.append(task.params.get(name))
                batched_tasks.append(task)
            if best_task:
                continue

            if task.status == RUNNING and (task.worker_running in greedy_workers):
                greedy_workers[task.worker_running] -= 1
                for resource, amount in (getattr(task, 'resources_running', task.resources) or {}).items():
                    greedy_resources[resource] += amount

            if self._schedulable(task) and self._has_resources(task.resources, greedy_resources):
                in_workers = (assistant and task.runnable) or worker_id in task.workers
                if in_workers and self._has_resources(task.resources, used_resources):
                    best_task = task
                    batch_param_names, max_batch_size = self._state.get_batcher(
                        worker_id, task.family)
                    if batch_param_names and task.is_batchable():
                        try:
                            batched_params = {
                                name: [task.params[name]] for name in batch_param_names
                            }
                            unbatched_params = {
                                name: value for name, value in task.params.items()
                                if name not in batched_params
                            }
                            batched_tasks.append(task)
                        except KeyError:
                            batched_params, unbatched_params = None, None
                else:
                    workers = itertools.chain(task.workers, [worker_id]) if assistant else task.workers
                    for task_worker in workers:
                        if greedy_workers.get(task_worker, 0) > 0:
                            # use up a worker
                            greedy_workers[task_worker] -= 1

                            # keep track of the resources used in greedy scheduling
                            for resource, amount in (task.resources or {}).items():
                                greedy_resources[resource] += amount

                            break

        reply = self.count_pending(worker_id)

        if len(batched_tasks) > 1:
            batch_string = '|'.join(task.id for task in batched_tasks)
            batch_id = hashlib.md5(batch_string.encode('utf-8')).hexdigest()
            for task in batched_tasks:
                self._state.set_batch_running(task, batch_id, worker_id)

            combined_params = best_task.params.copy()
            combined_params.update(batched_params)

            reply['task_id'] = None
            reply['task_family'] = best_task.family
            reply['task_module'] = getattr(best_task, 'module', None)
            reply['task_params'] = combined_params
            reply['batch_id'] = batch_id
            reply['batch_task_ids'] = [task.id for task in batched_tasks]

        elif best_task:
            self.update_metrics_task_started(best_task)
            self._state.set_status(best_task, RUNNING, self._config)
            best_task.worker_running = worker_id
            best_task.resources_running = best_task.resources.copy()
            best_task.time_running = time.time()
            self._update_task_history(best_task, RUNNING, host=host)

            reply['task_id'] = best_task.id
            reply['task_family'] = best_task.family
            reply['task_module'] = getattr(best_task, 'module', None)
            reply['task_params'] = best_task.params

        else:
            reply['task_id'] = None

        return reply

    @rpc_method(attempts=1)
    def ping(self, **kwargs):
        worker_id = kwargs['worker']
        worker = self._update_worker(worker_id)
        return {"rpc_messages": worker.fetch_rpc_messages()}

    def _upstream_status(self, task_id, upstream_status_table):
        if task_id in upstream_status_table:
            return upstream_status_table[task_id]
        elif self._state.has_task(task_id):
            task_stack = [task_id]

            while task_stack:
                dep_id = task_stack.pop()
                dep = self._state.get_task(dep_id)
                if dep:
                    if dep.status == DONE:
                        continue
                    if dep_id not in upstream_status_table:
                        if dep.status == PENDING and dep.deps:
                            task_stack += [dep_id] + list(dep.deps)
                            upstream_status_table[dep_id] = ''  # will be updated postorder
                        else:
                            dep_status = STATUS_TO_UPSTREAM_MAP.get(dep.status, '')
                            upstream_status_table[dep_id] = dep_status
                    elif upstream_status_table[dep_id] == '' and dep.deps:
                        # This is the postorder update step when we set the
                        # status based on the previously calculated child elements
                        status = max((upstream_status_table.get(a_task_id, '')
                                      for a_task_id in dep.deps),
                                     key=UPSTREAM_SEVERITY_KEY)
                        upstream_status_table[dep_id] = status
            return upstream_status_table[dep_id]

    def _serialize_task(self, task_id, include_deps=True, deps=None):
        task = self._state.get_task(task_id)

        ret = {
            'display_name': task.pretty_id,
            'status': task.status,
            'workers': list(task.workers),
            'worker_running': task.worker_running,
            'time_running': getattr(task, "time_running", None),
            'start_time': task.time,
            'last_updated': getattr(task, "updated", task.time),
            'params': task.public_params,
            'name': task.family,
            'priority': task.priority,
            'resources': task.resources,
            'resources_running': getattr(task, "resources_running", None),
            'tracking_url': getattr(task, "tracking_url", None),
            'status_message': getattr(task, "status_message", None),
            'progress_percentage': getattr(task, "progress_percentage", None),
        }
        if task.status == DISABLED:
            ret['re_enable_able'] = task.scheduler_disable_time is not None
        if include_deps:
            ret['deps'] = list(task.deps if deps is None else deps)
        if self._config.send_messages and task.status == RUNNING:
            ret['accepts_messages'] = task.accepts_messages
        return ret

    @rpc_method()
    def graph(self, **kwargs):
        self.prune()
        serialized = {}
        seen = set()
        for task in self._state.get_active_tasks():
            serialized.update(self._traverse_graph(task.id, seen))
        return serialized

    def _filter_done(self, task_ids):
        for task_id in task_ids:
            task = self._state.get_task(task_id)
            if task is None or task.status != DONE:
                yield task_id

    def _traverse_graph(self, root_task_id, seen=None, dep_func=None, include_done=True):
        """ Returns the dependency graph rooted at task_id

        This does a breadth-first traversal to find the nodes closest to the
        root before hitting the scheduler.max_graph_nodes limit.

        :param root_task_id: the id of the graph's root
        :return: A map of task id to serialized node
        """

        if seen is None:
            seen = set()
        elif root_task_id in seen:
            return {}

        if dep_func is None:
            def dep_func(t):
                return t.deps

        seen.add(root_task_id)
        serialized = {}
        queue = collections.deque([root_task_id])
        while queue:
            task_id = queue.popleft()

            task = self._state.get_task(task_id)
            if task is None or not task.family:
                logger.debug('Missing task for id [%s]', task_id)

                # NOTE : If a dependency is missing from self._state there is no way to deduce the
                #        task family and parameters.
                family_match = TASK_FAMILY_RE.match(task_id)
                family = family_match.group(1) if family_match else UNKNOWN
                params = {'task_id': task_id}
                serialized[task_id] = {
                    'deps': [],
                    'status': UNKNOWN,
                    'workers': [],
                    'start_time': UNKNOWN,
                    'params': params,
                    'name': family,
                    'display_name': task_id,
                    'priority': 0,
                }
            else:
                deps = dep_func(task)
                if not include_done:
                    deps = list(self._filter_done(deps))
                serialized[task_id] = self._serialize_task(task_id, deps=deps)
                for dep in sorted(deps):
                    if dep not in seen:
                        seen.add(dep)
                        queue.append(dep)

            if task_id != root_task_id:
                del serialized[task_id]['display_name']
            if len(serialized) >= self._config.max_graph_nodes:
                break

        return serialized

    @rpc_method()
    def dep_graph(self, task_id, include_done=True, **kwargs):
        self.prune()
        if not self._state.has_task(task_id):
            return {}
        return self._traverse_graph(task_id, include_done=include_done)

    @rpc_method()
    def inverse_dep_graph(self, task_id, include_done=True, **kwargs):
        self.prune()
        if not self._state.has_task(task_id):
            return {}
        inverse_graph = collections.defaultdict(set)
        for task in self._state.get_active_tasks():
            for dep in task.deps:
                inverse_graph[dep].add(task.id)
        return self._traverse_graph(
            task_id, dep_func=lambda t: inverse_graph[t.id], include_done=include_done)

    @rpc_method()
    def task_list(self, status='', upstream_status='', limit=True, search=None, max_shown_tasks=None,
                  **kwargs):
        """
        Query for a subset of tasks by status.
        """
        if not search:
            count_limit = max_shown_tasks or self._config.max_shown_tasks
            pre_count = self._state.get_active_task_count_for_status(status)
            if limit and pre_count > count_limit:
                return {'num_tasks': -1 if upstream_status else pre_count}
        self.prune()

        result = {}
        upstream_status_table = {}  # used to memoize upstream status
        if search is None:
            def filter_func(_):
                return True
        else:
            terms = search.split()

            def filter_func(t):
                return all(term in t.pretty_id for term in terms)

        tasks = self._state.get_active_tasks_by_status(status) if status else self._state.get_active_tasks()
        for task in filter(filter_func, tasks):
            if task.status != PENDING or not upstream_status or upstream_status == self._upstream_status(task.id, upstream_status_table):
                serialized = self._serialize_task(task.id, include_deps=False)
                result[task.id] = serialized
        if limit and len(result) > (max_shown_tasks or self._config.max_shown_tasks):
            return {'num_tasks': len(result)}
        return result

    def _first_task_display_name(self, worker):
        task_id = worker.info.get('first_task', '')
        if self._state.has_task(task_id):
            return self._state.get_task(task_id).pretty_id
        else:
            return task_id

    @rpc_method()
    def worker_list(self, include_running=True, **kwargs):
        self.prune()
        workers = [
            dict(
                name=worker.id,
                last_active=worker.last_active,
                started=worker.started,
                state=worker.state,
                first_task_display_name=self._first_task_display_name(worker),
                num_unread_rpc_messages=len(worker.rpc_messages),
                **worker.info
            ) for worker in self._state.get_active_workers()]
        workers.sort(key=lambda worker: worker['started'], reverse=True)
        if include_running:
            running = collections.defaultdict(dict)
            for task in self._state.get_active_tasks_by_status(RUNNING):
                if task.worker_running:
                    running[task.worker_running][task.id] = self._serialize_task(task.id, include_deps=False)

            num_pending = collections.defaultdict(int)
            num_uniques = collections.defaultdict(int)
            for task in self._state.get_active_tasks_by_status(PENDING):
                for worker in task.workers:
                    num_pending[worker] += 1
                if len(task.workers) == 1:
                    num_uniques[list(task.workers)[0]] += 1

            for worker in workers:
                tasks = running[worker['name']]
                worker['num_running'] = len(tasks)
                worker['num_pending'] = num_pending[worker['name']]
                worker['num_uniques'] = num_uniques[worker['name']]
                worker['running'] = tasks
        return workers

    @rpc_method()
    def resource_list(self):
        """
        Resources usage info and their consumers (tasks).
        """
        self.prune()
        resources = [
            dict(
                name=resource,
                num_total=r_dict['total'],
                num_used=r_dict['used']
            ) for resource, r_dict in self.resources().items()]
        if self._resources is not None:
            consumers = collections.defaultdict(dict)
            for task in self._state.get_active_tasks_by_status(RUNNING):
                if task.status == RUNNING and task.resources:
                    for resource, amount in task.resources.items():
                        consumers[resource][task.id] = self._serialize_task(task.id, include_deps=False)
            for resource in resources:
                tasks = consumers[resource['name']]
                resource['num_consumer'] = len(tasks)
                resource['running'] = tasks
        return resources

    def resources(self):
        ''' get total resources and available ones '''
        used_resources = self._used_resources()
        ret = collections.defaultdict(dict)
        for resource, total in self._resources.items():
            ret[resource]['total'] = total
            if resource in used_resources:
                ret[resource]['used'] = used_resources[resource]
            else:
                ret[resource]['used'] = 0
        return ret

    @rpc_method()
    def task_search(self, task_str, **kwargs):
        """
        Query for a subset of tasks by task_id.

        :param task_str:
        :return:
        """
        self.prune()
        result = collections.defaultdict(dict)
        for task in self._state.get_active_tasks():
            if task.id.find(task_str) != -1:
                serialized = self._serialize_task(task.id, include_deps=False)
                result[task.status][task.id] = serialized
        return result

    @rpc_method()
    def re_enable_task(self, task_id):
        serialized = {}
        task = self._state.get_task(task_id)
        if task and task.status == DISABLED and task.scheduler_disable_time:
            self._state.re_enable(task, self._config)
            serialized = self._serialize_task(task_id)
        return serialized

    @rpc_method()
    def fetch_error(self, task_id, **kwargs):
        if self._state.has_task(task_id):
            task = self._state.get_task(task_id)
            return {"taskId": task_id, "error": task.expl, 'displayName': task.pretty_id}
        else:
            return {"taskId": task_id, "error": ""}

    @rpc_method()
    def set_task_status_message(self, task_id, status_message):
        if self._state.has_task(task_id):
            task = self._state.get_task(task_id)
            task.status_message = status_message
            if task.status == RUNNING and task.batch_id is not None:
                for batch_task in self._state.get_batch_running_tasks(task.batch_id):
                    batch_task.status_message = status_message

    @rpc_method()
    def get_task_status_message(self, task_id):
        if self._state.has_task(task_id):
            task = self._state.get_task(task_id)
            return {"taskId": task_id, "statusMessage": task.status_message}
        else:
            return {"taskId": task_id, "statusMessage": ""}

    @rpc_method()
    def set_task_progress_percentage(self, task_id, progress_percentage):
        if self._state.has_task(task_id):
            task = self._state.get_task(task_id)
            task.progress_percentage = progress_percentage
            if task.status == RUNNING and task.batch_id is not None:
                for batch_task in self._state.get_batch_running_tasks(task.batch_id):
                    batch_task.progress_percentage = progress_percentage

    @rpc_method()
    def get_task_progress_percentage(self, task_id):
        if self._state.has_task(task_id):
            task = self._state.get_task(task_id)
            return {"taskId": task_id, "progressPercentage": task.progress_percentage}
        else:
            return {"taskId": task_id, "progressPercentage": None}

    @rpc_method()
    def decrease_running_task_resources(self, task_id, decrease_resources):
        if self._state.has_task(task_id):
            task = self._state.get_task(task_id)
            if task.status != RUNNING:
                return

            def decrease(resources, decrease_resources):
                for resource, decrease_amount in decrease_resources.items():
                    if decrease_amount > 0 and resource in resources:
                        resources[resource] = max(0, resources[resource] - decrease_amount)

            decrease(task.resources_running, decrease_resources)
            if task.batch_id is not None:
                for batch_task in self._state.get_batch_running_tasks(task.batch_id):
                    decrease(batch_task.resources_running, decrease_resources)

    @rpc_method()
    def get_running_task_resources(self, task_id):
        if self._state.has_task(task_id):
            task = self._state.get_task(task_id)
            return {"taskId": task_id, "resources": getattr(task, "resources_running", None)}
        else:
            return {"taskId": task_id, "resources": None}

    def _update_task_history(self, task, status, host=None):
        try:
            if status == DONE or status == FAILED:
                successful = (status == DONE)
                self._task_history.task_finished(task, successful)
            elif status == PENDING:
                self._task_history.task_scheduled(task)
            elif status == RUNNING:
                self._task_history.task_started(task, host)
        except BaseException:
            logger.warning("Error saving Task history", exc_info=True)

    @property
    def task_history(self):
        # Used by server.py to expose the calls
        return self._task_history

    @rpc_method()
    def update_metrics_task_started(self, task):
        self._state._metrics_collector.handle_task_started(task)<|MERGE_RESOLUTION|>--- conflicted
+++ resolved
@@ -35,13 +35,7 @@
 import uuid
 from collections.abc import MutableSet
 
-<<<<<<< HEAD
-from luigi import configuration, notifications, parameter, six
-=======
-from luigi import configuration
-from luigi import notifications
-from luigi import parameter
->>>>>>> 09a4e7f5
+from luigi import configuration, notifications, parameter
 from luigi import task_history as history
 from luigi.batch_notifier import BatchNotifier
 from luigi.metrics import MetricsCollectors
