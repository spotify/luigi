# Copyright (c) 2012 Spotify AB
#
# Licensed under the Apache License, Version 2.0 (the "License"); you may not
# use this file except in compliance with the License. You may obtain a copy of
# the License at
#
# http://www.apache.org/licenses/LICENSE-2.0
#
# Unless required by applicable law or agreed to in writing, software
# distributed under the License is distributed on an "AS IS" BASIS, WITHOUT
# WARRANTIES OR CONDITIONS OF ANY KIND, either express or implied. See the
# License for the specific language governing permissions and limitations under
# the License.

import collections
import datetime
import os
import logging
import time
import cPickle as pickle
import task_history as history
logger = logging.getLogger("luigi.server")

from task_status import PENDING, FAILED, DONE, RUNNING, UNKNOWN


class Scheduler(object):
    ''' Abstract base class

    Note that the methods all take string arguments, not Task objects...
    '''
    add_task = NotImplemented
    get_work = NotImplemented
    ping = NotImplemented

UPSTREAM_RUNNING = 'UPSTREAM_RUNNING'
UPSTREAM_MISSING_INPUT = 'UPSTREAM_MISSING_INPUT'
UPSTREAM_FAILED = 'UPSTREAM_FAILED'

UPSTREAM_SEVERITY_ORDER = ('', UPSTREAM_RUNNING, UPSTREAM_MISSING_INPUT, UPSTREAM_FAILED)
UPSTREAM_SEVERITY_KEY = lambda st: UPSTREAM_SEVERITY_ORDER.index(st)
STATUS_TO_UPSTREAM_MAP = {FAILED: UPSTREAM_FAILED, RUNNING: UPSTREAM_RUNNING, PENDING: UPSTREAM_MISSING_INPUT}


class Task(object):
    def __init__(self, status, deps, priority=0, family='', params={}):
        self.stakeholders = set()  # workers ids that are somehow related to this task (i.e. don't prune while any of these workers are still active)
        self.workers = set()  # workers ids that can perform task - task is 'BROKEN' if none of these workers are active
        if deps is None:
            self.deps = set()
        else:
            self.deps = set(deps)
        self.status = status  # PENDING, RUNNING, FAILED or DONE
        self.time = time.time()  # Timestamp when task was first added
        self.retry = None
        self.remove = None
        self.worker_running = None  # the worker id that is currently running the task or None
        self.time_running = None  # Timestamp when picked up by worker
        self.expl = None
        self.priority = priority
        self.family = family
        self.params = params

    def __repr__(self):
        return "Task(%r)" % vars(self)


class Worker(object):
    """ Structure for tracking worker activity and keeping their references """
    def __init__(self, id, last_active=None):
        self.id = id
        self.reference = None  # reference to the worker in the real world. (Currently a dict containing just the host)
        self.last_active = last_active  # seconds since epoch
        self.info = {}

    def add_info(self, info):
        self.info.update(info)

    def __str__(self):
        return self.id


class CentralPlannerScheduler(Scheduler):
    ''' Async scheduler that can handle multiple workers etc

    Can be run locally or on a server (using RemoteScheduler + server.Server).
    '''

    def __init__(self, retry_delay=900.0, remove_delay=600.0, worker_disconnect_delay=60.0,
                 state_path='/var/lib/luigi-server/state.pickle', task_history=None):
        '''
        (all arguments are in seconds)
        Keyword Arguments:
        retry_delay -- How long after a Task fails to try it again, or -1 to never retry
        remove_delay -- How long after a Task finishes to remove it from the scheduler
        state_path -- Path to state file (tasks and active workers)
        worker_disconnect_delay -- If a worker hasn't communicated for this long, remove it from active workers
        '''
        self._state_path = state_path
        self._tasks = {}  # map from id to a Task object
        self._retry_delay = retry_delay
        self._remove_delay = remove_delay
        self._worker_disconnect_delay = worker_disconnect_delay
        self._active_workers = {}  # map from id to a Worker object
        self._task_history = task_history or history.NopHistory()

    def dump(self):
        state = (self._tasks, self._active_workers)
        try:
            with open(self._state_path, 'w') as fobj:
                pickle.dump(state, fobj)
        except IOError:
            logger.warning("Failed saving scheduler state", exc_info=1)
        else:
            logger.info("Saved state in %s", self._state_path)

    # prone to lead to crashes when old state is unpickled with updated code. TODO some kind of version control?
    def load(self):
        if os.path.exists(self._state_path):
            logger.info("Attempting to load state from %s", self._state_path)
            try:
                with open(self._state_path) as fobj:
                    state = pickle.load(fobj)
            except:
                logger.exception("Error when loading state. Starting from clean slate.")
                return

            self._tasks, self._active_workers = state

            # Convert from old format
            # TODO: this is really ugly, we need something more future-proof
            # Every time we add an attribute to the Worker class, this code needs to be updated
            for k, v in self._active_workers.iteritems():
                if isinstance(v, float):
                    self._active_workers[k] = Worker(id=k, last_active=v)
        else:
            logger.info("No prior state file exists at %s. Starting with clean slate", self._state_path)

    def prune(self):
        logger.info("Starting pruning of task graph")
        # Delete workers that haven't said anything for a while (probably killed)
        delete_workers = []
        for worker in self._active_workers.values():
            if worker.last_active < time.time() - self._worker_disconnect_delay:
                logger.info("Worker %s timed out (no contact for >=%ss)", worker, self._worker_disconnect_delay)
                delete_workers.append(worker.id)

        for worker in delete_workers:
            self._active_workers.pop(worker)

        remaining_workers = set(self._active_workers.keys())

        # Mark tasks with no remaining active stakeholders for deletion
        for task_id, task in self._tasks.iteritems():
            if not task.stakeholders.intersection(remaining_workers):
                if task.remove is None:
                    logger.info("Task %r has stakeholders %r but none remain connected -> will remove task in %s seconds", task_id, task.stakeholders, self._remove_delay)
                    task.remove = time.time() + self._remove_delay

            if task.status == RUNNING and task.worker_running and task.worker_running not in remaining_workers:
                # If a running worker disconnects, tag all its jobs as FAILED and subject it to the same retry logic
                logger.info("Task %r is marked as running by disconnected worker %r -> marking as FAILED with retry delay of %rs", task_id, task.worker_running, self._retry_delay)
                task.worker_running = None
                task.status = FAILED
                task.retry = time.time() + self._retry_delay

        # Remove tasks that have no stakeholders
        remove_tasks = []
        for task_id, task in self._tasks.iteritems():
            if task.remove and time.time() > task.remove:
                logger.info("Removing task %r (no connected stakeholders)", task_id)
                remove_tasks.append(task_id)

        for task_id in remove_tasks:
            self._tasks.pop(task_id)

        # Reset FAILED tasks to PENDING if max timeout is reached, and retry delay is >= 0
        for task in self._tasks.values():
            if task.status == FAILED and self._retry_delay >= 0 and task.retry < time.time():
                task.status = PENDING
        logger.info("Done pruning task graph")

    def update(self, worker_id, worker_reference=None):
        """ Keep track of whenever the worker was last active """
        worker = self._active_workers.setdefault(worker_id, Worker(worker_id))
        if worker_reference:
            worker.reference = worker_reference
        worker.last_active = time.time()

    def add_task(self, worker, task_id, status=PENDING, runnable=True, deps=None, expl=None, priority=0, family='', params={}):
        """
        * Add task identified by task_id if it doesn't exist
        * If deps is not None, update dependency list
        * Update status of task
        * Add additional workers/stakeholders
        """
        self.update(worker)

        task = self._tasks.setdefault(task_id, Task(status=PENDING, deps=deps, priority=priority, family=family, params=params))

        if task.remove is not None:
            task.remove = None  # unmark task for removal so it isn't removed after being added

        if not (task.status == RUNNING and status == PENDING):
            # don't allow re-scheduling of task while it is running, it must either fail or succeed first
            if status == PENDING or status != task.status:
                # Update the DB only if there was a acctual change, to prevent noise.
                # We also check for status == PENDING b/c that's the default value
                # (so checking for status != task.status woule lie)
                self._update_task_history(task_id, status)
            task.status = status
            if status == FAILED:
                task.retry = time.time() + self._retry_delay

        if deps is not None:
            task.deps = set(deps)

        task.stakeholders.add(worker)

        if runnable:
            task.workers.add(worker)

        if expl is not None:
            task.expl = expl
<<<<<<< HEAD
        self._update_task_history(task_id, status, worker_id=worker)
=======

    def add_worker(self, worker, info):
        self._active_workers[worker].add_info(info)
>>>>>>> 693b249c

    def get_work(self, worker, host=None):
        # TODO: remove any expired nodes

        # Algo: iterate over all nodes, find the first node with no dependencies and highest priority

        # TODO: remove tasks that can't be done, figure out if the worker has absolutely
        # nothing it can wait for

        # Return remaining tasks that have no FAILED descendents
        self.update(worker, {'host': host})
        best_t = float('inf')
        best_priority = float('-inf')
        best_task = None
        locally_pending_tasks = 0
        running_tasks = []

        for task_id, task in self._tasks.iteritems():
            if worker not in task.workers:
                continue

            if task.status == RUNNING:
                # Return a list of currently running tasks to the client,
                # makes it easier to troubleshoot
                other_worker = self._active_workers[task.worker_running]
                more_info = {'task_id': task_id, 'worker': str(other_worker)}
                if other_worker is not None:
                    more_info.update(other_worker.info)
                running_tasks.append(more_info)

            if task.status != PENDING:
                continue

            locally_pending_tasks += 1
            ok = True
            for dep in task.deps:
                if dep not in self._tasks:
                    ok = False
                elif self._tasks[dep].status != DONE:
                    ok = False

            if ok:
                if (-task.priority, task.time) < (-best_priority, best_t):
                    best_t = task.time
                    best_priority = task.priority
                    best_task = task_id

        if best_task:
            t = self._tasks[best_task]
            t.status = RUNNING
            t.worker_running = worker
<<<<<<< HEAD
            self._update_task_history(best_task, RUNNING, host=host, worker_id=worker)
=======
            t.time_running = time.time()
            self._update_task_history(best_task, RUNNING, host=host)
>>>>>>> 693b249c

        return {'n_pending_tasks': locally_pending_tasks,
                'task_id': best_task,
                'running_tasks': running_tasks}

    def ping(self, worker):
        self.update(worker)

    def _upstream_status(self, task_id, upstream_status_table):
        if task_id in upstream_status_table:
            return upstream_status_table[task_id]
        elif task_id in self._tasks:
            task_stack = [task_id]

            while task_stack:
                dep_id = task_stack.pop()
                if dep_id in self._tasks:
                    dep = self._tasks[dep_id]
                    if dep_id not in upstream_status_table:
                        if dep.status == PENDING and dep.deps:
                            task_stack = task_stack + [dep_id] + list(dep.deps)
                            upstream_status_table[dep_id] = ''  # will be updated postorder
                        else:
                            dep_status = STATUS_TO_UPSTREAM_MAP.get(dep.status, '')
                            upstream_status_table[dep_id] = dep_status
                    elif upstream_status_table[dep_id] == '' and dep.deps:
                        # This is the postorder update step when we set the
                        # status based on the previously calculated child elements
                        upstream_status = [upstream_status_table.get(id, '') for id in dep.deps]
                        upstream_status.append('')  # to handle empty list
                        status = max(upstream_status, key=UPSTREAM_SEVERITY_KEY)
                        upstream_status_table[dep_id] = status
            return upstream_status_table[dep_id]

    def _serialize_task(self, task_id):
        task = self._tasks[task_id]
        return {
            'deps': list(task.deps),
            'status': task.status,
            'workers': list(task.workers),
            'worker_running': task.worker_running,
            'time_running': getattr(task, "time_running", None),
            'start_time': task.time,
            'params': task.params,
            'name': task.family
        }

    def graph(self):
        self.prune()
        serialized = {}
        for task_id, task in self._tasks.iteritems():
            serialized[task_id] = self._serialize_task(task_id)
        return serialized

    def _recurse_deps(self, task_id, serialized):
        if task_id not in serialized:
            task = self._tasks.get(task_id)
            if task is None:
                logger.warn('Missing task for id [%s]', task_id)

                # try to infer family and params from task_id
                try:
                    family, _, param_str = task_id.rstrip(')').partition('(')
                    params = dict(param.split('=') for param in param_str.split(', '))
                except:
                    family, params = '', {}
                serialized[task_id] = {
                    'deps': [],
                    'status': UNKNOWN,
                    'workers': [],
                    'start_time': UNKNOWN,
                    'params': params,
                    'name': family
                }
            else:
                serialized[task_id] = self._serialize_task(task_id)
                for dep in task.deps:
                    self._recurse_deps(dep, serialized)

    def dep_graph(self, task_id):
        self.prune()
        serialized = {}
        if task_id in self._tasks:
            self._recurse_deps(task_id, serialized)
        return serialized

    def task_list(self, status, upstream_status):
        ''' query for a subset of tasks by status '''
        self.prune()
        result = {}
        upstream_status_table = {}  # used to memoize upstream status
        for task_id, task in self._tasks.iteritems():
            if not status or task.status == status:
                if (task.status != PENDING or not upstream_status or
                    upstream_status == self._upstream_status(task_id, upstream_status_table)):
                    serialized = self._serialize_task(task_id)
                    result[task_id] = serialized
        return result

    def inverse_dependencies(self, task_id):
        self.prune()
        serialized = {}
        if task_id in self._tasks:
            self._traverse_inverse_deps(task_id, serialized)
        return serialized

    def _traverse_inverse_deps(self, task_id, serialized):
        stack = [task_id]
        serialized[task_id] = self._serialize_task(task_id)
        while len(stack) > 0:
            curr_id = stack.pop()
            for id, task in self._tasks.iteritems():
                if curr_id in task.deps:
                    serialized[curr_id]["deps"].append(id)
                    if id not in serialized:
                        serialized[id] = self._serialize_task(id)
                        serialized[id]["deps"] = []
                        stack.append(id)

    def task_search(self, task_str):
        ''' query for a subset of tasks by task_id '''
        self.prune()
        result = collections.defaultdict(dict)
        for task_id, task in self._tasks.iteritems():
            if task_id.find(task_str) != -1:
                serialized = self._serialize_task(task_id)
                result[task.status][task_id] = serialized
        return result

    def fetch_error(self, task_id):
        if self._tasks[task_id].expl is not None:
            return {"taskId": task_id, "error": self._tasks[task_id].expl}
        else:
            return {"taskId": task_id, "error": ""}

    def _update_task_history(self, task_id, status, host=None, worker_id=None):
        try:
            if status == DONE or status == FAILED:
                successful = (status == DONE)
                self._task_history.task_finished(task_id, successful, worker_id)
            elif status == PENDING:
                self._task_history.task_scheduled(task_id, worker_id)
            elif status == RUNNING:
                self._task_history.task_started(task_id, host, worker_id)
        except:
            logger.warning("Error saving Task history", exc_info=1)

    @property
    def task_history(self):
        # Used by server.py to expose the calls
        return self._task_history<|MERGE_RESOLUTION|>--- conflicted
+++ resolved
@@ -187,14 +187,14 @@
             worker.reference = worker_reference
         worker.last_active = time.time()
 
-    def add_task(self, worker, task_id, status=PENDING, runnable=True, deps=None, expl=None, priority=0, family='', params={}):
+    def add_task(self, worker_id, task_id, status=PENDING, runnable=True, deps=None, expl=None, priority=0, family='', params={}):
         """
         * Add task identified by task_id if it doesn't exist
         * If deps is not None, update dependency list
         * Update status of task
         * Add additional workers/stakeholders
         """
-        self.update(worker)
+        self.update(worker_id)
 
         task = self._tasks.setdefault(task_id, Task(status=PENDING, deps=deps, priority=priority, family=family, params=params))
 
@@ -207,7 +207,7 @@
                 # Update the DB only if there was a acctual change, to prevent noise.
                 # We also check for status == PENDING b/c that's the default value
                 # (so checking for status != task.status woule lie)
-                self._update_task_history(task_id, status)
+                self._update_task_history(task_id, status, worker_id=worker_id)
             task.status = status
             if status == FAILED:
                 task.retry = time.time() + self._retry_delay
@@ -222,15 +222,11 @@
 
         if expl is not None:
             task.expl = expl
-<<<<<<< HEAD
-        self._update_task_history(task_id, status, worker_id=worker)
-=======
 
     def add_worker(self, worker, info):
         self._active_workers[worker].add_info(info)
->>>>>>> 693b249c
-
-    def get_work(self, worker, host=None):
+
+    def get_work(self, worker_id, host=None):
         # TODO: remove any expired nodes
 
         # Algo: iterate over all nodes, find the first node with no dependencies and highest priority
@@ -239,7 +235,7 @@
         # nothing it can wait for
 
         # Return remaining tasks that have no FAILED descendents
-        self.update(worker, {'host': host})
+        self.update(worker_id, {'host': host})
         best_t = float('inf')
         best_priority = float('-inf')
         best_task = None
@@ -247,7 +243,7 @@
         running_tasks = []
 
         for task_id, task in self._tasks.iteritems():
-            if worker not in task.workers:
+            if worker_id not in task.workers:
                 continue
 
             if task.status == RUNNING:
@@ -279,13 +275,9 @@
         if best_task:
             t = self._tasks[best_task]
             t.status = RUNNING
-            t.worker_running = worker
-<<<<<<< HEAD
-            self._update_task_history(best_task, RUNNING, host=host, worker_id=worker)
-=======
+            t.worker_running = worker_id
             t.time_running = time.time()
-            self._update_task_history(best_task, RUNNING, host=host)
->>>>>>> 693b249c
+            self._update_task_history(best_task, RUNNING, host=host, worker_id=worker_id)
 
         return {'n_pending_tasks': locally_pending_tasks,
                 'task_id': best_task,
