# -*- coding: utf-8 -*-
#
# Copyright 2012-2015 Spotify AB
#
# Licensed under the Apache License, Version 2.0 (the "License");
# you may not use this file except in compliance with the License.
# You may obtain a copy of the License at
#
# http://www.apache.org/licenses/LICENSE-2.0
#
# Unless required by applicable law or agreed to in writing, software
# distributed under the License is distributed on an "AS IS" BASIS,
# WITHOUT WARRANTIES OR CONDITIONS OF ANY KIND, either express or implied.
# See the License for the specific language governing permissions and
# limitations under the License.
#
"""
The worker communicates with the scheduler and does two things:

1. Sends all tasks that has to be run
2. Gets tasks from the scheduler that should be run

When running in local mode, the worker talks directly to a :py:class:`~luigi.scheduler.CentralPlannerScheduler` instance.
When you run a central server, the worker will talk to the scheduler using a :py:class:`~luigi.rpc.RemoteScheduler` instance.
"""

import abc
import collections
import getpass
import logging
import multiprocessing  # Note: this seems to have some stability issues: https://github.com/spotify/luigi/pull/438
import os
try:
    import Queue
except ImportError:
    import queue as Queue
import random
import socket
import threading
import time
import traceback
<<<<<<< HEAD
import logging
import warnings
import notifications
import getpass
import multiprocessing # Note: this seems to have some stability issues: https://github.com/spotify/luigi/pull/438
import Queue
from target import Target
from task import Task
import worker_history
from event import Event
=======
import types

from luigi import six

from luigi import configuration
from luigi import notifications
from luigi.event import Event
from luigi.task_register import load_task
from luigi.scheduler import DISABLED, DONE, FAILED, PENDING, RUNNING, SUSPENDED, CentralPlannerScheduler
from luigi.target import Target
from luigi.task import Task, flatten, getpaths, TaskClassException, Config
from luigi.parameter import FloatParameter, IntParameter, BoolParameter
>>>>>>> 3a8fb72f

try:
    import simplejson as json
except ImportError:
    import json

logger = logging.getLogger('luigi-interface')

# Prevent fork() from being called during a C-level getaddrinfo() which uses a process-global mutex,
# that may not be unlocked in child process, resulting in the process being locked indefinitely.
fork_lock = threading.Lock()


class TaskException(Exception):
    pass


class TaskProcess(multiprocessing.Process):

    """ Wrap all task execution in this class.

    Mainly for convenience since this is run in a separate process. """

    def __init__(self, task, worker_id, result_queue, random_seed=False, worker_timeout=0):
        super(TaskProcess, self).__init__()
        self.task = task
        self.worker_id = worker_id
        self.result_queue = result_queue
        self.random_seed = random_seed
        if task.worker_timeout is not None:
            worker_timeout = task.worker_timeout
        self.timeout_time = time.time() + worker_timeout if worker_timeout else None

    def _run_get_new_deps(self):
        task_gen = self.task.run()
        if not isinstance(task_gen, types.GeneratorType):
            return None

        next_send = None
        while True:
            try:
                if next_send is None:
                    requires = six.next(task_gen)
                else:
                    requires = task_gen.send(next_send)
            except StopIteration:
                return None

            new_req = flatten(requires)
            new_deps = [(t.task_module, t.task_family, t.to_str_params())
                        for t in new_req]
            if all(t.complete() for t in new_req):
                next_send = getpaths(requires)
            else:
                return new_deps

    def run(self):
        logger.info('[pid %s] Worker %s running   %s', os.getpid(), self.worker_id, self.task.task_id)

        if self.random_seed:
            # Need to have different random seeds if running in separate processes
            random.seed((os.getpid(), time.time()))

        status = FAILED
        error_message = ''
        missing = []
        new_deps = []
        try:
            # Verify that all the tasks are fulfilled!
            missing = [dep.task_id for dep in self.task.deps() if not dep.complete()]
            if missing:
                deps = 'dependency' if len(missing) == 1 else 'dependencies'
                raise RuntimeError('Unfulfilled %s at run time: %s' % (deps, ', '.join(missing)))
            self.task.trigger_event(Event.START, self.task)
            t0 = time.time()
            status = None

            if self.task.run == NotImplemented:
                # External task
                # TODO(erikbern): We should check for task completeness after non-external tasks too!
                # This will resolve #814 and make things a lot more consistent
                status = DONE if self.task.complete() else FAILED
            else:
                new_deps = self._run_get_new_deps()
                status = DONE if not new_deps else SUSPENDED

            if status == SUSPENDED:
                logger.info(
                    '[pid %s] Worker %s new requirements      %s',
                    os.getpid(), self.worker_id, self.task.task_id)

            elif status == DONE:
                self.task.trigger_event(
                    Event.PROCESSING_TIME, self.task, time.time() - t0)
                error_message = json.dumps(self.task.on_success())
                logger.info('[pid %s] Worker %s done      %s', os.getpid(),
                            self.worker_id, self.task.task_id)
                self.task.trigger_event(Event.SUCCESS, self.task)

        except KeyboardInterrupt:
            raise
        except BaseException as ex:
            status = FAILED
            logger.exception("[pid %s] Worker %s failed    %s", os.getpid(), self.worker_id, self.task)
            error_message = notifications.wrap_traceback(self.task.on_failure(ex))
            self.task.trigger_event(Event.FAILURE, self.task, ex)
            subject = "Luigi: %s FAILED" % self.task
            notifications.send_error_email(subject, error_message)
        finally:
            self.result_queue.put(
                (self.task.task_id, status, error_message, missing, new_deps))


class SingleProcessPool(object):
    """
    Dummy process pool for using a single processor.

    Imitates the api of multiprocessing.Pool using single-processor equivalents.
    """

    def apply_async(self, function, args):
        return function(*args)


class DequeQueue(collections.deque):
    """
    deque wrapper implementing the Queue interface.
    """

    put = collections.deque.append
    get = collections.deque.pop


class AsyncCompletionException(Exception):
    """
    Exception indicating that something went wrong with checking complete.
    """

    def __init__(self, trace):
        self.trace = trace


class TracebackWrapper(object):
    """
    Class to wrap tracebacks so we can know they're not just strings.
    """

    def __init__(self, trace):
        self.trace = trace


def check_complete(task, out_queue):
    """
    Checks if task is complete, puts the result to out_queue.
    """
    logger.debug("Checking if %s is complete", task)
    try:
        is_complete = task.complete()
    except BaseException:
        is_complete = TracebackWrapper(traceback.format_exc())
    out_queue.put((task, is_complete))


class worker(Config):

    ping_interval = FloatParameter(default=1.0,
                                   config_path=dict(section='core', name='retry-delay'))
    keep_alive = BoolParameter(default=False,
                               config_path=dict(section='core', name='worker-keep-alive'))
    count_uniques = BoolParameter(default=False,
                                  config_path=dict(section='core', name='worker-count-uniques'),
                                  description='worker-count-uniques means that we will keep a '
                                  'worker alive only if it has a unique pending task, as '
                                  'well as having keep-alive true')
    wait_interval = IntParameter(default=1,
                                 config_path=dict(section='core', name='worker-wait-interval'))
    max_reschedules = IntParameter(default=1,
                                   config_path=dict(section='core', name='worker-max-reschedules'))
    timeout = IntParameter(default=0,
                           config_path=dict(section='core', name='worker-timeout'))
    task_limit = IntParameter(default=None,
                              config_path=dict(section='core', name='worker-task-limit'))
    retry_external_tasks = BoolParameter(default=False,
                                         config_path=dict(section='core', name='retry-external-tasks'),
                                         description='If true, incomplete external tasks will be '
                                         'retested for completion while Luigi is running.')


class KeepAliveThread(threading.Thread):
    """
    Periodically tell the scheduler that the worker still lives.
    """

    def __init__(self, scheduler, worker_id, ping_interval):
        super(KeepAliveThread, self).__init__()
        self._should_stop = threading.Event()
        self._scheduler = scheduler
        self._worker_id = worker_id
        self._ping_interval = ping_interval

    def stop(self):
        self._should_stop.set()

    def run(self):
        while True:
            self._should_stop.wait(self._ping_interval)
            if self._should_stop.is_set():
                logger.info("Worker %s was stopped. Shutting down Keep-Alive thread" % self._worker_id)
                break
            with fork_lock:
                try:
                    self._scheduler.ping(worker=self._worker_id)
                except:  # httplib.BadStatusLine:
                    logger.warning('Failed pinging scheduler')


class Worker(object):
    """
    Worker object communicates with a scheduler.

    Simple class that talks to a scheduler and:

    * tells the scheduler what it has to do + its dependencies
    * asks for stuff to do (pulls it in a loop and runs it)
    """

<<<<<<< HEAD
    def __init__(self, scheduler=CentralPlannerScheduler(), worker_id=None,
                 worker_processes=1, ping_interval=None, keep_alive=None,
                 wait_interval=None, max_reschedules=None):

=======
    def __init__(self, scheduler=None, worker_id=None, worker_processes=1, assistant=False, **kwargs):
        if scheduler is None:
            scheduler = CentralPlannerScheduler()

        self.worker_processes = int(worker_processes)
>>>>>>> 3a8fb72f
        self._worker_info = self._generate_worker_info()
        config = configuration.get_config()

        if not worker_id:
            default_worker_id = 'Worker(%s)' % ', '.join(['%s=%s' % (k, v) for k, v in self._worker_info])
            worker_id = config.get('worker_metadata', 'worker_id', default_worker_id)

<<<<<<< HEAD
        if config.getboolean('worker_history', 'record_worker_history_sqs', False):
            import sqs_history # Needs boto, thus imported here
            self._worker_history_impl = sqs_history.SqsWorkerHistory()
        else:
            self._worker_history_impl = worker_history.NopWorkerHistory()

        if ping_interval is None:
            ping_interval = config.getfloat('core', 'worker-ping-interval', 1.0)

        if keep_alive is None:
            keep_alive = config.getboolean('core', 'worker-keep-alive', False)
        self.__keep_alive = keep_alive

        if keep_alive:
            if wait_interval is None:
                wait_interval = config.getint('core', 'worker-wait-interval', 1)
            self.__wait_interval = wait_interval

        if max_reschedules is None:
            max_reschedules = config.getint('core', 'max-reschedules', 1)
        self.__max_reschedules = max_reschedules
=======
        self._config = worker(**kwargs)
>>>>>>> 3a8fb72f

        self._id = worker_id
        self._scheduler = scheduler
        self._assistant = assistant

        self.host = socket.gethostname()
        self._scheduled_tasks = {}
        self._suspended_tasks = {}

        self._first_task = None

        self.add_succeeded = True
        self.run_succeeded = True
        self.unfulfilled_counts = collections.defaultdict(int)

<<<<<<< HEAD
        class KeepAliveThread(threading.Thread):
            """ Periodically tell the scheduler that the worker still lives """
            def __init__(self):
                super(KeepAliveThread, self).__init__()
                self._should_stop = threading.Event()

            def stop(self):
                self._should_stop.set()

            def run(self):
                while True:
                    self._should_stop.wait(ping_interval)
                    if self._should_stop.is_set():
                        logger.info("Worker %s was stopped. Shutting down Keep-Alive thread" % worker_id)
                        break
                    try:
                        scheduler.ping(worker=worker_id)
                    except:  # httplib.BadStatusLine:
                        logger.warning('Failed pinging scheduler')

        self._worker_history_impl.worker_started(worker_id)
        self._keep_alive_thread = KeepAliveThread()
=======
        self._keep_alive_thread = KeepAliveThread(self._scheduler, self._id, self._config.ping_interval)
>>>>>>> 3a8fb72f
        self._keep_alive_thread.daemon = True
        self._keep_alive_thread.start()

        # Keep info about what tasks are running (could be in other processes)
        self._task_result_queue = multiprocessing.Queue()
        self._running_tasks = {}

    def stop(self):
        """
        Stop the KeepAliveThread associated with this Worker.

        This should be called whenever you are done with a worker instance to clean up.

        Warning: this should _only_ be performed if you are sure this worker
        is not performing any work or will perform any work after this has been called

        TODO: also kill all currently running tasks

        TODO (maybe): Worker should be/have a context manager to enforce calling this
            whenever you stop using a Worker instance
        """
        self._worker_history_impl.worker_stopped(self._id)
        self._keep_alive_thread.stop()
        self._keep_alive_thread.join()

    def _generate_worker_info(self):
        # Generate as much info as possible about the worker
        # Some of these calls might not be available on all OS's
        args = [('salt', '%09d' % random.randrange(0, 999999999)),
                ('workers', self.worker_processes)]
        try:
            args += [('host', socket.gethostname())]
        except BaseException:
            pass
        try:
            args += [('username', getpass.getuser())]
        except BaseException:
            pass
        try:
            args += [('pid', os.getpid())]
        except BaseException:
            pass
        try:
            sudo_user = os.getenv("SUDO_USER")
            if sudo_user:
                args.append(('sudo_user', sudo_user))
        except BaseException:
            pass
        return args

    def _validate_task(self, task):
        if not isinstance(task, Task):
            raise TaskException('Can not schedule non-task %s' % task)

        if not task.initialized():
            # we can't get the repr of it since it's not initialized...
            raise TaskException('Task of class %s not initialized. Did you override __init__ and forget to call super(...).__init__?' % task.__class__.__name__)

    def _log_complete_error(self, task, tb):
        log_msg = "Will not schedule {task} or any dependencies due to error in complete() method:\n{tb}".format(task=task, tb=tb)
        logger.warning(log_msg)

    def _log_unexpected_error(self, task):
        logger.exception("Luigi unexpected framework error while scheduling %s", task)  # needs to be called from within except clause

    def _email_complete_error(self, task, formatted_traceback):
        # like logger.exception but with WARNING level
        formatted_traceback = notifications.wrap_traceback(formatted_traceback)
        subject = "Luigi: {task} failed scheduling. Host: {host}".format(task=task, host=self.host)
        message = "Will not schedule {task} or any dependencies due to error in complete() method:\n{traceback}".format(task=task, traceback=formatted_traceback)
        notifications.send_error_email(subject, message)

    def _email_unexpected_error(self, task, formatted_traceback):
        formatted_traceback = notifications.wrap_traceback(formatted_traceback)
        subject = "Luigi: Framework error while scheduling {task}. Host: {host}".format(task=task, host=self.host)
        message = "Luigi framework error:\n{traceback}".format(traceback=formatted_traceback)
        notifications.send_error_email(subject, message)

    def add(self, task, multiprocess=False):
        """
        Add a Task for the worker to check and possibly schedule and run.

        Returns True if task and its dependencies were successfully scheduled or completed before.
        """
        if self._first_task is None and hasattr(task, 'task_id'):
            self._first_task = task.task_id
        self.add_succeeded = True
<<<<<<< HEAD

        stack = [task]
=======
        if multiprocess:
            queue = multiprocessing.Manager().Queue()
            pool = multiprocessing.Pool()
        else:
            queue = DequeQueue()
            pool = SingleProcessPool()
>>>>>>> 3a8fb72f
        self._validate_task(task)
        pool.apply_async(check_complete, [task, queue])

        # we track queue size ourselves because len(queue) won't work for multiprocessing
        queue_size = 1
        try:
            seen = set([task.task_id])
            while queue_size:
                current = queue.get()
                queue_size -= 1
                item, is_complete = current
                for next in self._add(item, is_complete):
                    if next.task_id not in seen:
                        self._validate_task(next)
                        seen.add(next.task_id)
                        pool.apply_async(check_complete, [next, queue])
                        queue_size += 1
        except (KeyboardInterrupt, TaskException):
            raise
        except Exception as ex:
            self.add_succeeded = False
            formatted_traceback = traceback.format_exc()
            self._log_unexpected_error(task)
            task.trigger_event(Event.BROKEN_TASK, task, ex)
            self._email_unexpected_error(task, formatted_traceback)
        return self.add_succeeded

    def _add(self, task, is_complete):
        if self._config.task_limit is not None and len(self._scheduled_tasks) >= self._config.task_limit:
            logger.warning('Will not schedule %s or any dependencies due to exceeded task-limit of %d', task, self._config.task_limit)
            return

<<<<<<< HEAD
    def _add(self, task):
        # Attach a global event handler on the task that will send 
        # task events to the worker history impl.
        def handler(event, *args, **kwargs):
            self._worker_history_impl.worker_task_event(self._id, event, *args, **kwargs)
        task.set_global_event_handlers([handler])

        logger.debug("Checking if %s is complete", task)
        is_complete = False
=======
        formatted_traceback = None
>>>>>>> 3a8fb72f
        try:
            self._check_complete_value(is_complete)
        except KeyboardInterrupt:
            raise
        except AsyncCompletionException as ex:
            formatted_traceback = ex.trace
        except BaseException:
            formatted_traceback = traceback.format_exc()

        if formatted_traceback is not None:
            self.add_succeeded = False
            self._log_complete_error(task, formatted_traceback)
            task.trigger_event(Event.DEPENDENCY_MISSING, task)
            self._email_complete_error(task, formatted_traceback)
            # abort, i.e. don't schedule any subtasks of a task with
            # failing complete()-method since we don't know if the task
            # is complete and subtasks might not be desirable to run if
            # they have already ran before
            return

        if is_complete:
            deps = None
            status = DONE
            runnable = False

            task.trigger_event(Event.DEPENDENCY_PRESENT, task)
        elif task.run == NotImplemented:
            deps = None
            status = PENDING
            runnable = worker().retry_external_tasks

            task.trigger_event(Event.DEPENDENCY_MISSING, task)
            logger.warning('Task %s is not complete and run() is not implemented. Probably a missing external dependency.', task.task_id)

        else:
            deps = task.deps()
            status = PENDING
            runnable = True

        if task.disabled:
            status = DISABLED

        if deps:
            for d in deps:
                self._validate_dependency(d)
                task.trigger_event(Event.DEPENDENCY_DISCOVERED, task, d)
                yield d  # return additional tasks to add

            deps = [d.task_id for d in deps]

        self._scheduled_tasks[task.task_id] = task
        self._scheduler.add_task(self._id, task.task_id, status=status,
                                 deps=deps, runnable=runnable, priority=task.priority,
                                 resources=task.process_resources(),
                                 params=task.to_str_params(),
                                 family=task.task_family,
                                 module=task.task_module)

        logger.info('Scheduled %s (%s)', task.task_id, status)

    def _validate_dependency(self, dependency):
        if isinstance(dependency, Target):
            raise Exception('requires() can not return Target objects. Wrap it in an ExternalTask class')
        elif not isinstance(dependency, Task):
            raise Exception('requires() must return Task objects')

    def _check_complete_value(self, is_complete):
        if is_complete not in (True, False):
            if isinstance(is_complete, TracebackWrapper):
                raise AsyncCompletionException(is_complete.trace)
            raise Exception("Return value of Task.complete() must be boolean (was %r)" % is_complete)

    def _add_worker(self):
        self._worker_info.append(('first_task', self._first_task))
        self._scheduler.add_worker(self._id, self._worker_info)

<<<<<<< HEAD
    def _log_remote_tasks(self, running_tasks, n_pending_tasks):
        logger.debug("Done")
        logger.debug("There are no more tasks to run at this time")
=======
    def _log_remote_tasks(self, running_tasks, n_pending_tasks, n_unique_pending):
        logger.info("Done")
        logger.info("There are no more tasks to run at this time")
>>>>>>> 3a8fb72f
        if running_tasks:
            for r in running_tasks:
                logger.debug('%s is currently run by worker %s', r['task_id'], r['worker'])
        elif n_pending_tasks:
<<<<<<< HEAD
            logger.debug("There are %s pending tasks possibly being run by other workers", n_pending_tasks)

    def _get_work(self):
        logger.debug("Asking scheduler for work...")
        r = self._scheduler.get_work(self._id, host=self.host)
        # Support old version of scheduler
        if isinstance(r, tuple) or isinstance(r, list):
            n_pending_tasks, task_id = r
            running_tasks = []
        else:
            n_pending_tasks = r['n_pending_tasks']
            task_id = r['task_id']
            running_tasks = r['running_tasks']
        return task_id, running_tasks, n_pending_tasks
=======
            logger.info("There are %s pending tasks possibly being run by other workers", n_pending_tasks)
            if n_unique_pending:
                logger.info("There are %i pending tasks unique to this worker", n_unique_pending)

    def _get_work(self):
        logger.debug("Asking scheduler for work...")
        r = self._scheduler.get_work(worker=self._id, host=self.host, assistant=self._assistant)
        n_pending_tasks = r['n_pending_tasks']
        task_id = r['task_id']
        running_tasks = r['running_tasks']
        n_unique_pending = r['n_unique_pending']

        if task_id is not None and task_id not in self._scheduled_tasks:
            logger.info('Did not schedule %s, will load it dynamically', task_id)

            try:
                # TODO: we should obtain the module name from the server!
                self._scheduled_tasks[task_id] = \
                    load_task(module=r.get('task_module'),
                              task_name=r['task_family'],
                              params_str=r['task_params'])
            except TaskClassException as ex:
                msg = 'Cannot find task for %s' % task_id
                logger.exception(msg)
                subject = 'Luigi: %s' % msg
                error_message = notifications.wrap_traceback(ex)
                notifications.send_error_email(subject, error_message)
                self._scheduler.add_task(self._id, task_id, status=FAILED, runnable=False,
                                         assistant=self._assistant)
                task_id = None
                self.run_succeeded = False

        return task_id, running_tasks, n_pending_tasks, n_unique_pending
>>>>>>> 3a8fb72f

    def _run_task(self, task_id):
        task = self._scheduled_tasks[task_id]

        p = TaskProcess(task, self._id, self._task_result_queue,
                        random_seed=bool(self.worker_processes > 1),
                        worker_timeout=self._config.timeout)

        self._running_tasks[task_id] = p

        if self.worker_processes > 1:
            with fork_lock:
                p.start()
        else:
            # Run in the same process
            p.run()

    def _purge_children(self):
        """
        Find dead children and put a response on the result queue.

        :return:
        """
        for task_id, p in six.iteritems(self._running_tasks):
            if not p.is_alive() and p.exitcode:
                error_msg = 'Worker task %s died unexpectedly with exit code %s' % (task_id, p.exitcode)
            elif p.timeout_time is not None and time.time() > float(p.timeout_time) and p.is_alive():
                p.terminate()
                error_msg = 'Worker task %s timed out and was terminated.' % task_id
            else:
                continue

            logger.info(error_msg)
            self._task_result_queue.put((task_id, FAILED, error_msg, [], []))

    def _handle_next_task(self):
        """
        We have to catch three ways a task can be "done":

        1. normal execution: the task runs/fails and puts a result back on the queue,
        2. new dependencies: the task yielded new deps that were not complete and
           will be rescheduled and dependencies added,
        3. child process dies: we need to catch this separately.
        """
        while True:
            self._purge_children()  # Deal with subprocess failures

            try:
                task_id, status, error_message, missing, new_requirements = (
                    self._task_result_queue.get(
                        timeout=float(self._config.wait_interval)))
            except Queue.Empty:
                return

            task = self._scheduled_tasks[task_id]
            if not task or task_id not in self._running_tasks:
                continue
                # Not a running task. Probably already removed.
                # Maybe it yielded something?
            new_deps = []
            if new_requirements:
                new_req = [load_task(module, name, params)
                           for module, name, params in new_requirements]
                for t in new_req:
                    self.add(t)
                new_deps = [t.task_id for t in new_req]

            self._scheduler.add_task(self._id,
                                     task_id,
                                     status=status,
                                     expl=error_message,
                                     resources=task.process_resources(),
                                     runnable=None,
                                     params=task.to_str_params(),
                                     family=task.task_family,
                                     module=task.task_module,
                                     new_deps=new_deps,
                                     assistant=self._assistant)

            if status == RUNNING:
                continue
            self._running_tasks.pop(task_id)

            # re-add task to reschedule missing dependencies
            if missing:
                reschedule = True

                # keep out of infinite loops by not rescheduling too many times
                for task_id in missing:
                    self.unfulfilled_counts[task_id] += 1
                    if (self.unfulfilled_counts[task_id] >
                            self._config.max_reschedules):
                        reschedule = False
                if reschedule:
                    self.add(task)

            self.run_succeeded &= status in (DONE, SUSPENDED)
            return

    def _sleeper(self):
        # TODO is exponential backoff necessary?
        while True:
            wait_interval = self._config.wait_interval + random.randint(1, 5)
            logger.debug('Sleeping for %d seconds', wait_interval)
            time.sleep(wait_interval)
            yield

    def _keep_alive(self, n_pending_tasks, n_unique_pending):
        """
        Returns true if a worker should stay alive given.

        If worker-keep-alive is not set, this will always return false.
        For an assistant, it will always return the value of worker-keep-alive.
        Otherwise, it will return true for nonzero n_pending_tasks.

        If worker-count-uniques is true, it will also
        require that one of the tasks is unique to this worker.
        """
        if not self._config.keep_alive:
            return False
        elif self._assistant:
            return True
        else:
            return n_pending_tasks and (n_unique_pending or not self._config.count_uniques)

    def run(self):
        """
        Returns True if all scheduled tasks were executed successfully.
        """
        logger.info('Running Worker with %d processes', self.worker_processes)

        sleeper = self._sleeper()
        self.run_succeeded = True

        self._add_worker()

        while True:
            while len(self._running_tasks) >= self.worker_processes:
                logger.debug('%d running tasks, waiting for next task to finish', len(self._running_tasks))
                self._handle_next_task()

            task_id, running_tasks, n_pending_tasks, n_unique_pending = self._get_work()

            if task_id is None:
                self._log_remote_tasks(running_tasks, n_pending_tasks, n_unique_pending)
                if len(self._running_tasks) == 0:
                    if self._keep_alive(n_pending_tasks, n_unique_pending):
                        six.next(sleeper)
                        continue
                    else:
                        break
                else:
                    self._handle_next_task()
                    continue

            # task_id is not None:
            logger.debug("Pending tasks: %s", n_pending_tasks)
            self._run_task(task_id)

        while len(self._running_tasks):
            logger.debug('Shut down Worker, %d more tasks to go', len(self._running_tasks))
            self._handle_next_task()

        return self.run_succeeded<|MERGE_RESOLUTION|>--- conflicted
+++ resolved
@@ -39,23 +39,14 @@
 import threading
 import time
 import traceback
-<<<<<<< HEAD
-import logging
-import warnings
-import notifications
-import getpass
-import multiprocessing # Note: this seems to have some stability issues: https://github.com/spotify/luigi/pull/438
-import Queue
-from target import Target
-from task import Task
+
 import worker_history
-from event import Event
-=======
+
 import types
 
 from luigi import six
 
-from luigi import configuration
+import configuration
 from luigi import notifications
 from luigi.event import Event
 from luigi.task_register import load_task
@@ -63,7 +54,7 @@
 from luigi.target import Target
 from luigi.task import Task, flatten, getpaths, TaskClassException, Config
 from luigi.parameter import FloatParameter, IntParameter, BoolParameter
->>>>>>> 3a8fb72f
+from luigi.worker_history import NopWorkerHistory
 
 try:
     import simplejson as json
@@ -98,7 +89,13 @@
         self.timeout_time = time.time() + worker_timeout if worker_timeout else None
 
     def _run_get_new_deps(self):
-        task_gen = self.task.run()
+        try:
+            t0 = time.time()
+            task_gen = self.task.run()
+        finally:
+            self.task.trigger_event(
+                Event.PROCESSING_TIME, self.task, time.time() - t0)
+
         if not isinstance(task_gen, types.GeneratorType):
             return None
 
@@ -137,8 +134,8 @@
             if missing:
                 deps = 'dependency' if len(missing) == 1 else 'dependencies'
                 raise RuntimeError('Unfulfilled %s at run time: %s' % (deps, ', '.join(missing)))
+
             self.task.trigger_event(Event.START, self.task)
-            t0 = time.time()
             status = None
 
             if self.task.run == NotImplemented:
@@ -156,8 +153,6 @@
                     os.getpid(), self.worker_id, self.task.task_id)
 
             elif status == DONE:
-                self.task.trigger_event(
-                    Event.PROCESSING_TIME, self.task, time.time() - t0)
                 error_message = json.dumps(self.task.on_success())
                 logger.info('[pid %s] Worker %s done      %s', os.getpid(),
                             self.worker_id, self.task.task_id)
@@ -290,18 +285,12 @@
     * asks for stuff to do (pulls it in a loop and runs it)
     """
 
-<<<<<<< HEAD
-    def __init__(self, scheduler=CentralPlannerScheduler(), worker_id=None,
-                 worker_processes=1, ping_interval=None, keep_alive=None,
-                 wait_interval=None, max_reschedules=None):
-
-=======
     def __init__(self, scheduler=None, worker_id=None, worker_processes=1, assistant=False, **kwargs):
         if scheduler is None:
             scheduler = CentralPlannerScheduler()
 
         self.worker_processes = int(worker_processes)
->>>>>>> 3a8fb72f
+
         self._worker_info = self._generate_worker_info()
         config = configuration.get_config()
 
@@ -309,31 +298,13 @@
             default_worker_id = 'Worker(%s)' % ', '.join(['%s=%s' % (k, v) for k, v in self._worker_info])
             worker_id = config.get('worker_metadata', 'worker_id', default_worker_id)
 
-<<<<<<< HEAD
         if config.getboolean('worker_history', 'record_worker_history_sqs', False):
             import sqs_history # Needs boto, thus imported here
             self._worker_history_impl = sqs_history.SqsWorkerHistory()
         else:
-            self._worker_history_impl = worker_history.NopWorkerHistory()
-
-        if ping_interval is None:
-            ping_interval = config.getfloat('core', 'worker-ping-interval', 1.0)
-
-        if keep_alive is None:
-            keep_alive = config.getboolean('core', 'worker-keep-alive', False)
-        self.__keep_alive = keep_alive
-
-        if keep_alive:
-            if wait_interval is None:
-                wait_interval = config.getint('core', 'worker-wait-interval', 1)
-            self.__wait_interval = wait_interval
-
-        if max_reschedules is None:
-            max_reschedules = config.getint('core', 'max-reschedules', 1)
-        self.__max_reschedules = max_reschedules
-=======
+            self._worker_history_impl = NopWorkerHistory()
+
         self._config = worker(**kwargs)
->>>>>>> 3a8fb72f
 
         self._id = worker_id
         self._scheduler = scheduler
@@ -349,32 +320,9 @@
         self.run_succeeded = True
         self.unfulfilled_counts = collections.defaultdict(int)
 
-<<<<<<< HEAD
-        class KeepAliveThread(threading.Thread):
-            """ Periodically tell the scheduler that the worker still lives """
-            def __init__(self):
-                super(KeepAliveThread, self).__init__()
-                self._should_stop = threading.Event()
-
-            def stop(self):
-                self._should_stop.set()
-
-            def run(self):
-                while True:
-                    self._should_stop.wait(ping_interval)
-                    if self._should_stop.is_set():
-                        logger.info("Worker %s was stopped. Shutting down Keep-Alive thread" % worker_id)
-                        break
-                    try:
-                        scheduler.ping(worker=worker_id)
-                    except:  # httplib.BadStatusLine:
-                        logger.warning('Failed pinging scheduler')
-
         self._worker_history_impl.worker_started(worker_id)
-        self._keep_alive_thread = KeepAliveThread()
-=======
+
         self._keep_alive_thread = KeepAliveThread(self._scheduler, self._id, self._config.ping_interval)
->>>>>>> 3a8fb72f
         self._keep_alive_thread.daemon = True
         self._keep_alive_thread.start()
 
@@ -462,17 +410,14 @@
         if self._first_task is None and hasattr(task, 'task_id'):
             self._first_task = task.task_id
         self.add_succeeded = True
-<<<<<<< HEAD
-
-        stack = [task]
-=======
+
         if multiprocess:
             queue = multiprocessing.Manager().Queue()
             pool = multiprocessing.Pool()
         else:
             queue = DequeQueue()
             pool = SingleProcessPool()
->>>>>>> 3a8fb72f
+
         self._validate_task(task)
         pool.apply_async(check_complete, [task, queue])
 
@@ -505,19 +450,11 @@
             logger.warning('Will not schedule %s or any dependencies due to exceeded task-limit of %d', task, self._config.task_limit)
             return
 
-<<<<<<< HEAD
-    def _add(self, task):
-        # Attach a global event handler on the task that will send 
-        # task events to the worker history impl.
         def handler(event, *args, **kwargs):
             self._worker_history_impl.worker_task_event(self._id, event, *args, **kwargs)
         task.set_global_event_handlers([handler])
 
-        logger.debug("Checking if %s is complete", task)
-        is_complete = False
-=======
         formatted_traceback = None
->>>>>>> 3a8fb72f
         try:
             self._check_complete_value(is_complete)
         except KeyboardInterrupt:
@@ -594,35 +531,13 @@
         self._worker_info.append(('first_task', self._first_task))
         self._scheduler.add_worker(self._id, self._worker_info)
 
-<<<<<<< HEAD
-    def _log_remote_tasks(self, running_tasks, n_pending_tasks):
-        logger.debug("Done")
-        logger.debug("There are no more tasks to run at this time")
-=======
     def _log_remote_tasks(self, running_tasks, n_pending_tasks, n_unique_pending):
         logger.info("Done")
         logger.info("There are no more tasks to run at this time")
->>>>>>> 3a8fb72f
         if running_tasks:
             for r in running_tasks:
                 logger.debug('%s is currently run by worker %s', r['task_id'], r['worker'])
         elif n_pending_tasks:
-<<<<<<< HEAD
-            logger.debug("There are %s pending tasks possibly being run by other workers", n_pending_tasks)
-
-    def _get_work(self):
-        logger.debug("Asking scheduler for work...")
-        r = self._scheduler.get_work(self._id, host=self.host)
-        # Support old version of scheduler
-        if isinstance(r, tuple) or isinstance(r, list):
-            n_pending_tasks, task_id = r
-            running_tasks = []
-        else:
-            n_pending_tasks = r['n_pending_tasks']
-            task_id = r['task_id']
-            running_tasks = r['running_tasks']
-        return task_id, running_tasks, n_pending_tasks
-=======
             logger.info("There are %s pending tasks possibly being run by other workers", n_pending_tasks)
             if n_unique_pending:
                 logger.info("There are %i pending tasks unique to this worker", n_unique_pending)
@@ -656,7 +571,6 @@
                 self.run_succeeded = False
 
         return task_id, running_tasks, n_pending_tasks, n_unique_pending
->>>>>>> 3a8fb72f
 
     def _run_task(self, task_id):
         task = self._scheduled_tasks[task_id]
