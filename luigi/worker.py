--- conflicted
+++ resolved
@@ -1000,18 +1000,6 @@
             task_process.run()
 
     def _create_task_process(self, task):
-<<<<<<< HEAD
-        def update_tracking_url(tracking_url):
-            pass
-
-        def update_status_message(message):
-            self._scheduler.set_task_status_message(task.task_id, message)
-
-        return TaskProcess(
-            task, self._id, self._task_result_queue, update_tracking_url, update_status_message,
-            use_multiprocessing=bool(self.worker_processes > 1),
-            worker_timeout=self._config.timeout
-=======
         message_queue = multiprocessing.Queue() if task.accepts_messages else None
         reporter = TaskStatusReporter(self._scheduler, task.task_id, self._id, message_queue)
         use_multiprocessing = self._config.force_multiprocessing or bool(self.worker_processes > 1)
@@ -1021,7 +1009,6 @@
             use_multiprocessing=use_multiprocessing,
             worker_timeout=self._config.timeout,
             check_unfulfilled_deps=self._config.check_unfulfilled_deps,
->>>>>>> 0ebf37f2
         )
 
     def _purge_children(self):
