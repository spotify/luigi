#!/usr/bin/env python
# -*- coding: utf-8 -*-
#
# Copyright 2012-2015 Spotify AB
#
# Licensed under the Apache License, Version 2.0 (the "License");
# you may not use this file except in compliance with the License.
# You may obtain a copy of the License at
#
# http://www.apache.org/licenses/LICENSE-2.0
#
# Unless required by applicable law or agreed to in writing, software
# distributed under the License is distributed on an "AS IS" BASIS,
# WITHOUT WARRANTIES OR CONDITIONS OF ANY KIND, either express or implied.
# See the License for the specific language governing permissions and
# limitations under the License.
#

"""
Since after Luigi 2.5.0, this is a private module to Luigi. Luigi users should
not rely on that importing this module works.  Furthermore, "luigi mr streaming"
have been greatly superseeded by technoligies like Spark, Hive, etc.

The hadoop runner.

This module contains the main() method which will be used to run the
mapper, combiner, or reducer on the Hadoop nodes.
"""

<<<<<<< HEAD
try:
    import cPickle as pickle
except ImportError:
    import pickle
=======
from __future__ import print_function

import pickle
>>>>>>> 4c5fb281
import logging
import os
import sys
import tarfile
import traceback


class Runner(object):
    """
    Run the mapper, combiner, or reducer on hadoop nodes.
    """

    def __init__(self, job=None):
        self.extract_packages_archive()
        self.job = job or pickle.load(open("job-instance.pickle", "rb"))
        self.job._setup_remote()

    def run(self, kind, stdin=sys.stdin, stdout=sys.stdout):
        if kind == "map":
            self.job.run_mapper(stdin, stdout)
        elif kind == "combiner":
            self.job.run_combiner(stdin, stdout)
        elif kind == "reduce":
            self.job.run_reducer(stdin, stdout)
        else:
            raise Exception('weird command: %s' % kind)

    def extract_packages_archive(self):
        if not os.path.exists("packages.tar"):
            return

        tar = tarfile.open("packages.tar")
        for tarinfo in tar:
            tar.extract(tarinfo)
        tar.close()
        if '' not in sys.path:
            sys.path.insert(0, '')


def print_exception(exc):
    tb = traceback.format_exc()
    print('luigi-exc-hex=%s' % tb.encode('hex'), file=sys.stderr)


def main(args=None, stdin=sys.stdin, stdout=sys.stdout, print_exception=print_exception):
    """
    Run either the mapper, combiner, or reducer from the class instance in the file "job-instance.pickle".

    Arguments:

    kind -- is either map, combiner, or reduce
    """
    try:
        # Set up logging.
        logging.basicConfig(level=logging.WARN)

        kind = args is not None and args[1] or sys.argv[1]
        Runner().run(kind, stdin=stdin, stdout=stdout)
    except Exception as exc:
        # Dump encoded data that we will try to fetch using mechanize
        print_exception(exc)
        raise


if __name__ == '__main__':
    main()<|MERGE_RESOLUTION|>--- conflicted
+++ resolved
@@ -27,16 +27,7 @@
 mapper, combiner, or reducer on the Hadoop nodes.
 """
 
-<<<<<<< HEAD
-try:
-    import cPickle as pickle
-except ImportError:
-    import pickle
-=======
-from __future__ import print_function
-
 import pickle
->>>>>>> 4c5fb281
 import logging
 import os
 import sys
