--- conflicted
+++ resolved
@@ -29,21 +29,8 @@
 import os
 import os.path
 import warnings
-<<<<<<< HEAD
-
-import botocore
-
-from luigi import configuration, six
-from luigi.format import get_default_format
-from luigi.parameter import Parameter
-from luigi.target import (AtomicLocalFile, FileAlreadyExists, FileSystem,
-                          FileSystemException, FileSystemTarget,
-                          MissingParentDirectory)
-from luigi.task import ExternalTask
-=======
 
 from multiprocessing.pool import ThreadPool
->>>>>>> 11920033
 
 import botocore
 
@@ -57,17 +44,6 @@
 except ImportError:
     from configparser import NoSectionError
 
-<<<<<<< HEAD
-||||||| merged common ancestors
-from luigi import six
-from luigi.six.moves import range
-
-from luigi import configuration
-from luigi.format import get_default_format
-from luigi.parameter import Parameter
-from luigi.target import FileAlreadyExists, FileSystem, FileSystemException, FileSystemTarget, AtomicLocalFile, MissingParentDirectory
-from luigi.task import ExternalTask
-=======
 from luigi import six
 
 from luigi import configuration
@@ -75,7 +51,6 @@
 from luigi.parameter import OptionalParameter, Parameter
 from luigi.target import FileAlreadyExists, FileSystem, FileSystemException, FileSystemTarget, AtomicLocalFile, MissingParentDirectory
 from luigi.task import ExternalTask
->>>>>>> 7cbf2d3a9c8d3cd751d53c06cc56d30b77eadd95
 
 logger = logging.getLogger('luigi-interface')
 
@@ -158,11 +133,8 @@
                 'SecretAccessKey')
             aws_access_key_id = assumed_role['Credentials'].get('AccessKeyId')
             aws_session_token = assumed_role['Credentials'].get('SessionToken')
-<<<<<<< HEAD
-=======
             logger.debug('using aws credentials via assumed role {} as defined in luigi config'
                          .format(role_session_name))
->>>>>>> 11920033
 
         for key in ['aws_access_key_id', 'aws_secret_access_key',
                     'aws_role_session_name', 'aws_role_arn']:
@@ -173,14 +145,6 @@
         # For finding out about the order in which it tries to find these credentials
         # please see here details
         # http://boto3.readthedocs.io/en/latest/guide/configuration.html#configuring-credentials
-<<<<<<< HEAD
-        logger.debug('calling boto3 resource with access_key={}'.format(aws_access_key_id))
-        self._s3 = boto3.resource('s3',
-                                  aws_access_key_id=aws_access_key_id,
-                                  aws_secret_access_key=aws_secret_access_key,
-                                  aws_session_token=aws_session_token,
-                                  **options)
-=======
 
         if not (aws_access_key_id and aws_secret_access_key):
             logger.debug('no credentials provided, delegating credentials resolution to boto3')
@@ -198,7 +162,6 @@
                     "Now using boto3. Check that you're passing the correct arguments")
             raise
 
->>>>>>> 11920033
         return self._s3
 
     @s3.setter
@@ -237,12 +200,7 @@
         s3_bucket = self.s3.Bucket(bucket)
         # root
         if self._is_root(key):
-<<<<<<< HEAD
-            raise InvalidDeleteException(
-                'Cannot delete root of bucket at path %s' % path)
-=======
             raise InvalidDeleteException('Cannot delete root of bucket at path %s' % path)
->>>>>>> 11920033
 
         # file
         if self._exists(bucket, key):
@@ -251,22 +209,8 @@
             return True
 
         if self.isdir(path) and not recursive:
-            raise InvalidDeleteException(
-                'Path %s is a directory. Must use recursive delete' % path)
-
-<<<<<<< HEAD
-        delete_key_list = []
-        for obj in s3_bucket.objects.filter(Prefix=self._add_path_delimiter(key)):
-            delete_key_list.append({'Key': obj.key})
-
-        # delete the directory marker file if it exists
-        if self._exists(bucket, key + S3_DIRECTORY_MARKER_SUFFIX_0):
-            delete_key_list.append({'Key': key + S3_DIRECTORY_MARKER_SUFFIX_0})
-
-        if len(delete_key_list) > 0:
-            self.s3.meta.client.delete_objects(
-                Bucket=bucket, Delete={'Objects': delete_key_list})
-=======
+            raise InvalidDeleteException('Path %s is a directory. Must use recursive delete' % path)
+
         delete_key_list = [{'Key': obj.key} for obj in s3_bucket.objects.filter(Prefix=self._add_path_delimiter(key))]
 
         # delete the directory marker file if it exists
@@ -275,7 +219,6 @@
 
         if len(delete_key_list) > 0:
             self.s3.meta.client.delete_objects(Bucket=bucket, Delete={'Objects': delete_key_list})
->>>>>>> 11920033
             return True
 
         return False
@@ -322,19 +265,11 @@
 
         # validate the bucket
         self._validate_bucket(bucket)
-<<<<<<< HEAD
 
         # put the file
         self.s3.meta.client.put_object(
             Key=key, Bucket=bucket, Body=content, **kwargs)
 
-=======
-
-        # put the file
-        self.s3.meta.client.put_object(
-            Key=key, Bucket=bucket, Body=content, **kwargs)
-
->>>>>>> 11920033
     def put_multipart(self, local_path, destination_s3_path, part_size=8388608, **kwargs):
         """
         Put an object stored locally to an S3 path
@@ -390,12 +325,9 @@
         total_keys = 0
 
         if self.isdir(source_path):
-<<<<<<< HEAD
-=======
             copy_jobs = []
             management_pool = ThreadPool(processes=threads)
 
->>>>>>> 11920033
             (bucket, key) = self._path_to_bucket_and_key(source_path)
             key_path = self._add_path_delimiter(key)
             key_path_len = len(key_path)
@@ -413,10 +345,6 @@
                         'Key': src_prefix + path
                     }
 
-<<<<<<< HEAD
-                    self.s3.meta.client.copy(
-                        copy_source, dst_bucket, dst_prefix + path, Config=transfer_config, ExtraArgs=kwargs)
-=======
                     the_kwargs = {'Config': transfer_config, 'ExtraArgs': kwargs}
                     job = management_pool.apply_async(self.s3.meta.client.copy,
                                                       args=(copy_source, dst_bucket, dst_prefix + path),
@@ -430,7 +358,6 @@
             # Raise any errors encountered in any of the copy processes
             for result in copy_jobs:
                 result.get()
->>>>>>> 11920033
 
             end = datetime.datetime.now()
             duration = end - start
@@ -521,13 +448,8 @@
         """
         Get an iterable with S3 folder contents.
         Iterable contains paths relative to queried path.
-<<<<<<< HEAD
-        :param start_time: Optional argument to list files with modified datetime after start_time
-        :param end_time: Optional argument to list files with modified datetime before end_time
-=======
         :param start_time: Optional argument to list files with modified (offset aware) datetime after start_time
         :param end_time: Optional argument to list files with modified (offset aware) datetime before end_time
->>>>>>> 11920033
         :param return_key: Optional argument, when set to True will return boto3's ObjectSummary (instead of the filename)
         """
         (bucket, key) = self._path_to_bucket_and_key(path)
@@ -576,13 +498,8 @@
                 pass
         if key:
             return config.get(key)
-<<<<<<< HEAD
-        section_only = {k: v for k, v in config.items(
-        ) if k not in defaults or v != defaults[k]}
-=======
         section_only = {k: v for k, v in config.items() if k not in defaults or v != defaults[k]}
 
->>>>>>> 11920033
         return section_only
 
     def _path_to_bucket_and_key(self, path):
