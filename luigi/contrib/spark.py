--- conflicted
+++ resolved
@@ -54,11 +54,7 @@
     # Only log stderr if spark fails (since stderr is normally quite verbose)
     always_log_stderr = False
     # Spark applications write its logs into stderr
-<<<<<<< HEAD
-    track_url_in_stderr = True
-=======
     stream_for_searching_tracking_url = 'stderr'
->>>>>>> ae065b30
 
     def run(self):
         if self.deploy_mode == "cluster":
