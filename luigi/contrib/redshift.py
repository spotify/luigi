--- conflicted
+++ resolved
@@ -1,4 +1,3 @@
-<<<<<<< HEAD
 # -*- coding: utf-8 -*-
 #
 # Copyright 2012-2015 Spotify AB
@@ -104,6 +103,14 @@
         """
         return ''
 
+    @abc.abstractproperty
+    def prune_column(self):
+        return ''
+
+    @abc.abstractproperty
+    def prune_date(self):
+        return ''
+
     def table_attributes(self):
         """
         Add extra table attributes, for example:
@@ -120,6 +127,12 @@
         """
         return False
 
+    def do_copy_over(self):
+        """
+        Return True if table should be pruned (data older than x deleted) before copying new data in.
+        """
+        return False
+
     def table_type(self):
         """
         Return table type (i.e. 'temp').
@@ -134,6 +147,14 @@
 
     def truncate_table(self, connection):
         query = "truncate %s" % self.table
+        cursor = connection.cursor()
+        try:
+            cursor.execute(query)
+        finally:
+            cursor.close()
+
+    def prune_table(self, connection):
+        query = "delete from %s where %s is > %s" % self.table, self.column, self.date
         cursor = connection.cursor()
         try:
             cursor.execute(query)
@@ -184,25 +205,21 @@
 
         path = self.s3_load_path()
         connection = self.output().connect()
-        if not self.does_table_exist(connection):
-            # try creating table
-            logger.info("Creating table %s", self.table)
-            connection.reset()
-            self.create_table(connection)
-        elif self.do_truncate_table():
-            logger.info("Truncating table %s", self.table)
-            self.truncate_table(connection)
+
+        # perform creationg, truncation, or prunation (pruning)
+        self.init_copy(connection)
 
         logger.info("Inserting file: %s", path)
         cursor = connection.cursor()
-        self.init_copy(connection)
         self.copy(cursor, path)
+
+        logger.info('Executing queries')
+        # won't register marker_table changes (because only one redshift target can be specified)
+        self.execute_queries(cursor, connection)
+
+        # update marker table
         self.output().touch(connection)
         connection.commit()
-
-        logger.info('Executing queries')
-        self.execute_queries(cursor, connection)
-        # won't register marker_table changes (because only one redshift target can be specified)
 
         # commit and clean up
         connection.close()
@@ -260,6 +277,21 @@
             return bool(result)
         finally:
             cursor.close()
+
+    def init_copy(self, connection):
+        """
+        Perform pre-copy sql - such as creating table, truncating, or removing data older than x.
+        """
+        if not self.does_table_exist(connection):
+            logger.info("Creating table %s", self.table)
+            connection.reset()
+            self.create_table(connection)
+        elif self.do_truncate_table():
+            logger.info("Truncating table %s", self.table)
+            self.truncate_table(connection)
+        elif self.do_copy_over():
+            logger.info("Removing %s older than %s from %s", self.column, self.date, self.table)
+            self.prune_table(connection)
 
 
 class S3CopyJSONToTable(S3CopyToTable):
@@ -454,495 +486,4 @@
         finally:
             connection.close()
 
-        logger.info('Done killing all open Redshift sessions for database: %s', self.database)
-=======
-# -*- coding: utf-8 -*-
-#
-# Copyright 2012-2015 Spotify AB
-#
-# Licensed under the Apache License, Version 2.0 (the "License");
-# you may not use this file except in compliance with the License.
-# You may obtain a copy of the License at
-#
-# http://www.apache.org/licenses/LICENSE-2.0
-#
-# Unless required by applicable law or agreed to in writing, software
-# distributed under the License is distributed on an "AS IS" BASIS,
-# WITHOUT WARRANTIES OR CONDITIONS OF ANY KIND, either express or implied.
-# See the License for the specific language governing permissions and
-# limitations under the License.
-#
-
-import abc
-import json
-import logging
-import time
-
-import luigi
-from luigi import postgres
-from luigi.contrib import rdbms
-from luigi.s3 import S3PathTask, S3Target
-
-logger = logging.getLogger('luigi-interface')
-
-
-try:
-    import psycopg2
-    import psycopg2.errorcodes
-except ImportError:
-    logger.warning("Loading postgres module without psycopg2 installed. "
-                   "Will crash at runtime if postgres functionality is used.")
-
-
-class RedshiftTarget(postgres.PostgresTarget):
-    """
-    Target for a resource in Redshift.
-
-    Redshift is similar to postgres with a few adjustments
-    required by redshift.
-    """
-    marker_table = luigi.configuration.get_config().get(
-        'redshift',
-        'marker-table',
-        'table_updates')
-
-    use_db_timestamps = False
-
-
-class S3CopyToTable(rdbms.CopyToTable):
-    """
-    Template task for inserting a data set into Redshift from s3.
-
-    Usage:
-
-    * Subclass and override the required attributes:
-      * `host`,
-      * `database`,
-      * `user`,
-      * `password`,
-      * `table`,
-      * `columns`,
-      * `aws_access_key_id`,
-      * `aws_secret_access_key`,
-      * `s3_load_path`.
-    """
-
-    @abc.abstractproperty
-    def s3_load_path(self):
-        """
-        Override to return the load path.
-        """
-        return None
-
-    @abc.abstractproperty
-    def aws_access_key_id(self):
-        """
-        Override to return the key id.
-        """
-        return None
-
-    @abc.abstractproperty
-    def aws_secret_access_key(self):
-        """
-        Override to return the secret access key.
-        """
-        return None
-
-    @abc.abstractproperty
-    def copy_options(self):
-        """
-        Add extra copy options, for example:
-
-        * TIMEFORMAT 'auto'
-        * IGNOREHEADER 1
-        * TRUNCATECOLUMNS
-        * IGNOREBLANKLINES
-        * DELIMITER '\t'
-        """
-        return ''
-
-    @abc.abstractproperty
-    def prune_column(self):
-        return ''
-
-    @abc.abstractproperty
-    def prune_date(self):
-        return ''
-
-    def table_attributes(self):
-        """
-        Add extra table attributes, for example:
-
-        DISTSTYLE KEY
-        DISTKEY (MY_FIELD)
-        SORTKEY (MY_FIELD_2, MY_FIELD_3)
-        """
-        return ''
-
-    def do_truncate_table(self):
-        """
-        Return True if table should be truncated before copying new data in.
-        """
-        return False
-
-    def do_copy_over(self):
-        """
-        Return True if table should be pruned (data older than x deleted) before copying new data in.
-        """
-        return False
-
-    def table_type(self):
-        """
-        Return table type (i.e. 'temp').
-        """
-        return ''
-
-    def queries(self):
-        """
-        Override to return a list of queries to be executed in order.
-        """
-        return []
-
-    def truncate_table(self, connection):
-        query = "truncate %s" % self.table
-        cursor = connection.cursor()
-        try:
-            cursor.execute(query)
-        finally:
-            cursor.close()
-
-    def prune_table(self, connection):
-        query = "delete from %s where %s is > %s" % self.table, self.column, self.date
-        cursor = connection.cursor()
-        try:
-            cursor.execute(query)
-        finally:
-            cursor.close()
-
-    def create_table(self, connection):
-        """
-        Override to provide code for creating the target table.
-
-        By default it will be created using types (optionally)
-        specified in columns.
-
-        If overridden, use the provided connection object for
-        setting up the table in order to create the table and
-        insert data using the same transaction.
-        """
-        if len(self.columns[0]) == 1:
-            # only names of columns specified, no types
-            raise NotImplementedError("create_table() not implemented "
-                                      "for %r and columns types not "
-                                      "specified" % self.table)
-        elif len(self.columns[0]) == 2:
-            # if columns is specified as (name, type) tuples
-            coldefs = ','.join(
-                '{name} {type}'.format(
-                    name=name,
-                    type=type) for name, type in self.columns
-            )
-
-            query = ("CREATE {type} TABLE "
-                     "{table} ({coldefs}) "
-                     "{table_attributes}").format(
-                type=self.table_type(),
-                table=self.table,
-                coldefs=coldefs,
-                table_attributes=self.table_attributes())
-
-            connection.cursor().execute(query)
-
-    def run(self):
-        """
-        If the target table doesn't exist, self.create_table
-        will be called to attempt to create the table.
-        """
-        if not (self.table):
-            raise Exception("table need to be specified")
-
-        path = self.s3_load_path()
-        connection = self.output().connect()
-
-        # perform creationg, truncation, or prunation (pruning)
-        self.init_copy(connection)
-
-        logger.info("Inserting file: %s", path)
-        cursor = connection.cursor()
-        self.copy(cursor, path)
-
-        logger.info('Executing queries')
-        # won't register marker_table changes (because only one redshift target can be specified)
-        self.execute_queries(cursor, connection)
-
-        # update marker table
-        self.output().touch(connection)
-        connection.commit()
-
-        # commit and clean up
-        connection.close()
-
-    def execute_queries(self, cursor, connection):
-        """
-        Defines query execution
-        """
-        for query in self.queries():
-            cursor.execute(query)
-            connection.commit()
-
-    def copy(self, cursor, f):
-        """
-        Defines copying from s3 into redshift.
-        """
-        cursor.execute("""
-         COPY %s from '%s'
-         CREDENTIALS 'aws_access_key_id=%s;aws_secret_access_key=%s'
-         %s
-         ;""" % (self.table, f, self.aws_access_key_id,
-                 self.aws_secret_access_key, self.copy_options))
-
-    def output(self):
-        """
-        Returns a RedshiftTarget representing the inserted dataset.
-
-        Normally you don't override this.
-        """
-        return RedshiftTarget(
-            host=self.host,
-            database=self.database,
-            user=self.user,
-            password=self.password,
-            table=self.table,
-            update_id=self.update_id())
-
-    def does_table_exist(self, connection):
-        """
-        Determine whether the table already exists.
-        """
-
-        if '.' in self.table:
-            query = ("select 1 as table_exists "
-                     "from information_schema.tables "
-                     "where table_schema = %s and table_name = %s limit 1")
-        else:
-            query = ("select 1 as table_exists "
-                     "from pg_table_def "
-                     "where tablename = %s limit 1")
-        cursor = connection.cursor()
-        try:
-            cursor.execute(query, tuple(self.table.split('.')))
-            result = cursor.fetchone()
-            return bool(result)
-        finally:
-            cursor.close()
-
-    def init_copy(self, connection):
-        """
-        Perform pre-copy sql - such as creating table, truncating, or removing data older than x.
-        """
-        if not self.does_table_exist(connection):
-            logger.info("Creating table %s", self.table)
-            connection.reset()
-            self.create_table(connection)
-        elif self.do_truncate_table():
-            logger.info("Truncating table %s", self.table)
-            self.truncate_table(connection)
-        elif self.do_copy_over():
-            logger.info("Removing %s older than %s from %s", self.column, self.date, self.table)
-            self.prune_table(connection)
-
-
-class S3CopyJSONToTable(S3CopyToTable):
-    """
-    Template task for inserting a JSON data set into Redshift from s3.
-
-    Usage:
-
-        * Subclass and override the required attributes:
-
-            * `host`,
-            * `database`,
-            * `user`,
-            * `password`,
-            * `table`,
-            * `columns`,
-            * `aws_access_key_id`,
-            * `aws_secret_access_key`,
-            * `s3_load_path`,
-            * `jsonpath`,
-            * `copy_json_options`.
-    """
-
-    @abc.abstractproperty
-    def jsonpath(self):
-        """
-        Override the jsonpath schema location for the table.
-        """
-        return ''
-
-    @abc.abstractproperty
-    def copy_json_options(self):
-        """
-        Add extra copy options, for example:
-
-        * GZIP
-        * LZOP
-        """
-        return ''
-
-    def copy(self, cursor, f):
-        """
-        Defines copying JSON from s3 into redshift.
-        """
-
-        cursor.execute("""
-         COPY %s from '%s'
-         CREDENTIALS 'aws_access_key_id=%s;aws_secret_access_key=%s'
-         JSON AS '%s' %s
-         %s
-         ;""" % (self.table, f, self.aws_access_key_id,
-                 self.aws_secret_access_key, self.jsonpath,
-                 self.copy_json_options, self.copy_options))
-
-
-class RedshiftManifestTask(S3PathTask):
-    """
-    Generic task to generate a manifest file that can be used
-    in S3CopyToTable in order to copy multiple files from your
-    s3 folder into a redshift table at once.
-
-    For full description on how to use the manifest file see
-    http://docs.aws.amazon.com/redshift/latest/dg/loading-data-files-using-manifest.html
-
-    Usage:
-
-        * requires parameters
-            * path - s3 path to the generated manifest file, including the
-                     name of the generated file
-                     to be copied into a redshift table
-            * folder_paths - s3 paths to the folders containing files you wish to be copied
-
-    Output:
-
-        * generated manifest file
-    """
-
-    # should be over ridden to point to a variety
-    # of folders you wish to copy from
-    folder_paths = luigi.Parameter()
-    text_target = True
-
-    def run(self):
-        entries = []
-        for folder_path in self.folder_paths:
-            s3 = S3Target(folder_path)
-            client = s3.fs
-            for file_name in client.list(s3.path):
-                entries.append({
-                    'url': '%s/%s' % (folder_path, file_name),
-                    'mandatory': True
-                })
-        manifest = {'entries': entries}
-        target = self.output().open('w')
-        dump = json.dumps(manifest)
-        if not self.text_target:
-            dump = dump.encode('utf8')
-        target.write(dump)
-        target.close()
-
-
-class KillOpenRedshiftSessions(luigi.Task):
-    """
-    An task for killing any open Redshift sessions
-    in a given database. This is necessary to prevent open user sessions
-    with transactions against the table from blocking drop or truncate
-    table commands.
-
-    Usage:
-
-    Subclass and override the required `host`, `database`,
-    `user`, and `password` attributes.
-    """
-
-    # time in seconds to wait before
-    # reconnecting to Redshift if our session is killed too.
-    # 30 seconds is usually fine; 60 is conservative
-    connection_reset_wait_seconds = luigi.IntParameter(default=60)
-
-    @abc.abstractproperty
-    def host(self):
-        return None
-
-    @abc.abstractproperty
-    def database(self):
-        return None
-
-    @abc.abstractproperty
-    def user(self):
-        return None
-
-    @abc.abstractproperty
-    def password(self):
-        return None
-
-    def update_id(self):
-        """
-        This update id will be a unique identifier
-        for this insert on this table.
-        """
-        return self.task_id
-
-    def output(self):
-        """
-        Returns a RedshiftTarget representing the inserted dataset.
-
-        Normally you don't override this.
-        """
-        # uses class name as a meta-table
-        return RedshiftTarget(
-            host=self.host,
-            database=self.database,
-            user=self.user,
-            password=self.password,
-            table=self.__class__.__name__,
-            update_id=self.update_id())
-
-    def run(self):
-        """
-        Kill any open Redshift sessions for the given database.
-        """
-        connection = self.output().connect()
-        # kill any sessions other than ours and
-        # internal Redshift sessions (rdsdb)
-        query = ("select pg_terminate_backend(process) "
-                 "from STV_SESSIONS "
-                 "where db_name=%s "
-                 "and user_name != 'rdsdb' "
-                 "and process != pg_backend_pid()")
-        cursor = connection.cursor()
-        logger.info('Killing all open Redshift sessions for database: %s', self.database)
-        try:
-            cursor.execute(query, (self.database,))
-            cursor.close()
-            connection.commit()
-        except psycopg2.DatabaseError as e:
-            if e.message and 'EOF' in e.message:
-                # sometimes this operation kills the current session.
-                # rebuild the connection. Need to pause for 30-60 seconds
-                # before Redshift will allow us back in.
-                connection.close()
-                logger.info('Pausing %s seconds for Redshift to reset connection', self.connection_reset_wait_seconds)
-                time.sleep(self.connection_reset_wait_seconds)
-                logger.info('Reconnecting to Redshift')
-                connection = self.output().connect()
-            else:
-                raise
-
-        try:
-            self.output().touch(connection)
-            connection.commit()
-        finally:
-            connection.close()
-
-        logger.info('Done killing all open Redshift sessions for database: %s', self.database)
->>>>>>> 823d602c
+        logger.info('Done killing all open Redshift sessions for database: %s', self.database)