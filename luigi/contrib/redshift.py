# -*- coding: utf-8 -*-
#
# Copyright 2012-2015 Spotify AB
#
# Licensed under the Apache License, Version 2.0 (the "License");
# you may not use this file except in compliance with the License.
# You may obtain a copy of the License at
#
# http://www.apache.org/licenses/LICENSE-2.0
#
# Unless required by applicable law or agreed to in writing, software
# distributed under the License is distributed on an "AS IS" BASIS,
# WITHOUT WARRANTIES OR CONDITIONS OF ANY KIND, either express or implied.
# See the License for the specific language governing permissions and
# limitations under the License.
#

import abc
import json
import logging
import time

import luigi
<<<<<<< HEAD
import json
import time
from luigi.contrib import rdbms
from luigi import postgres
=======
from luigi import postgres
from luigi.contrib import rdbms
>>>>>>> 3a8fb72f
from luigi.s3 import S3PathTask, S3Target

logger = logging.getLogger('luigi-interface')


try:
    import psycopg2
    import psycopg2.errorcodes
except ImportError:
    logger.warning("Loading postgres module without psycopg2 installed. "
                   "Will crash at runtime if postgres functionality is used.")


class RedshiftTarget(postgres.PostgresTarget):
    """
    Target for a resource in Redshift.

    Redshift is similar to postgres with a few adjustments
    required by redshift.
    """
    marker_table = luigi.configuration.get_config().get(
        'redshift',
        'marker-table',
        'table_updates')

    use_db_timestamps = False


class S3CopyToTable(rdbms.CopyToTable):
    """
    Template task for inserting a data set into Redshift from s3.

    Usage:

    * Subclass and override the required attributes:
      * `host`,
      * `database`,
      * `user`,
      * `password`,
      * `table`,
      * `columns`,
      * `aws_access_key_id`,
      * `aws_secret_access_key`,
      * `s3_load_path`.
    """

    @abc.abstractproperty
    def s3_load_path(self):
        """
        Override to return the load path.
        """
        return None

    @abc.abstractproperty
    def aws_access_key_id(self):
        """
        Override to return the key id.
        """
        return None

    @abc.abstractproperty
    def aws_secret_access_key(self):
        """
        Override to return the secret access key.
        """
        return None

    @abc.abstractproperty
    def copy_options(self):
        """
        Add extra copy options, for example:

        * TIMEFORMAT 'auto'
        * IGNOREHEADER 1
        * TRUNCATECOLUMNS
        * IGNOREBLANKLINES
        """
        return ''

    def table_attributes(self):
        '''Add extra table attributes, for example:
        DISTSTYLE KEY
        DISTKEY (MY_FIELD)
        SORTKEY (MY_FIELD_2, MY_FIELD_3)
        '''
        return ''

<<<<<<< HEAD
    def table_attributes(self):
        '''Add extra table attributes, for example:

        DISTSTYLE KEY
        DISTKEY (MY_FIELD)
        SORTKEY (MY_FIELD_2, MY_FIELD_3)
        '''
        return ''

=======
>>>>>>> 3a8fb72f
    def do_truncate_table(self):
        """
        Return True if table should be truncated before copying new data in.
        """
        return False

    def truncate_table(self, connection):
        query = "truncate %s" % self.table
        cursor = connection.cursor()
        try:
            cursor.execute(query)
        finally:
            cursor.close()

<<<<<<< HEAD
    def does_table_exist(self, connection):
        """
        Determine whether the table already exists.
        """
        query = "select 1 as table_exists from pg_table_def where tablename = %s limit 1"
        cursor = connection.cursor()
        try:
            cursor.execute(query, (self.table,))
            result = cursor.fetchone()
            return bool(result)
        finally:
            cursor.close()
=======
    def create_table(self, connection):
        """
        Override to provide code for creating the target table.

        By default it will be created using types (optionally)
        specified in columns.

        If overridden, use the provided connection object for
        setting up the table in order to create the table and
        insert data using the same transaction.
        """
        if len(self.columns[0]) == 1:
            # only names of columns specified, no types
            raise NotImplementedError("create_table() not implemented "
                                      "for %r and columns types not "
                                      "specified" % self.table)
        elif len(self.columns[0]) == 2:
            # if columns is specified as (name, type) tuples
            coldefs = ','.join(
                '{name} {type}'.format(
                    name=name,
                    type=type) for name, type in self.columns
            )
            query = ("CREATE TABLE "
                     "{table} ({coldefs}) "
                     "{table_attributes}").format(
                table=self.table,
                coldefs=coldefs,
                table_attributes=self.table_attributes())
            connection.cursor().execute(query)
>>>>>>> 3a8fb72f

    def run(self):
        """
        If the target table doesn't exist, self.create_table
        will be called to attempt to create the table.
        """
        if not (self.table):
            raise Exception("table need to be specified")

        path = self.s3_load_path()
        connection = self.output().connect()
<<<<<<< HEAD

        if not self.does_table_exist(connection):
            # try creating table
            logger.info("Creating table %s with columns %s" % (self.table, self.columns))
=======
        if not self.does_table_exist(connection):
            # try creating table
            logger.info("Creating table %s", self.table)
>>>>>>> 3a8fb72f
            connection.reset()
            self.create_table(connection)
        elif self.do_truncate_table():
            logger.info("Truncating table %s", self.table)
            self.truncate_table(connection)
<<<<<<< HEAD
            logger.info("Done truncating table %s", self.table)
=======
>>>>>>> 3a8fb72f

        logger.info("Inserting file: %s", path)
        cursor = connection.cursor()
        self.init_copy(connection)
        self.copy(cursor, path)
        self.output().touch(connection)
        connection.commit()

        # commit and clean up
        connection.close()

    def copy(self, cursor, f):
        """
        Defines copying from s3 into redshift.
        """

        cursor.execute("""
         COPY %s from '%s'
         CREDENTIALS 'aws_access_key_id=%s;aws_secret_access_key=%s'
         delimiter '%s'
         %s
         ;""" % (self.table, f, self.aws_access_key_id,
                 self.aws_secret_access_key, self.column_separator,
                 self.copy_options))

    def create_table(self, connection):
        """ Override to provide code for creating the target table.

        By default it will be created using types (optionally) specified in columns.

        If overridden, use the provided connection object for setting up the table in order to
        create the table and insert data using the same transaction.
        """
        if len(self.columns[0]) == 1:
            # only names of columns specified, no types
            raise NotImplementedError("create_table() not implemented for %r and columns types not specified" % self.table)
        elif len(self.columns[0]) == 2:
            # if columns is specified as (name, type) tuples
            coldefs = ','.join(
                '{name} {type}'.format(name=name, type=type) for name, type in self.columns
            )
            query = "CREATE TABLE {table} ({coldefs}) {table_attributes}".format(
                table=self.table, 
                coldefs=coldefs,
                table_attributes=self.table_attributes())
            connection.cursor().execute(query)

    def output(self):
        """
        Returns a RedshiftTarget representing the inserted dataset.

        Normally you don't override this.
        """
        return RedshiftTarget(
            host=self.host,
            database=self.database,
            user=self.user,
            password=self.password,
            table=self.table,
            update_id=self.update_id())

    def does_table_exist(self, connection):
        """
        Determine whether the table already exists.
        """
        query = ("select 1 as table_exists "
                 "from pg_table_def "
                 "where tablename = %s limit 1")
        cursor = connection.cursor()
        try:
            cursor.execute(query, (self.table,))
            result = cursor.fetchone()
            return bool(result)
        finally:
            cursor.close()


class S3CopyJSONToTable(S3CopyToTable):
    """
    Template task for inserting a JSON data set into Redshift from s3.

    Usage:

        * Subclass and override the required attributes:

            * `host`,
            * `database`,
            * `user`,
            * `password`,
            * `table`,
            * `columns`,
            * `aws_access_key_id`,
            * `aws_secret_access_key`,
            * `s3_load_path`,
            * `jsonpath`,
            * `copy_json_options`.
    """

    @abc.abstractproperty
    def jsonpath(self):
        """
        Override the jsonpath schema location for the table.
        """
        return ''

    @abc.abstractproperty
    def copy_json_options(self):
        """
        Add extra copy options, for example:

        * GZIP
        * LZOP
        """
        return ''

    def copy(self, cursor, f):
        """
        Defines copying JSON from s3 into redshift.
        """

        cursor.execute("""
         COPY %s from '%s'
         CREDENTIALS 'aws_access_key_id=%s;aws_secret_access_key=%s'
         JSON AS '%s' %s
         %s
         ;""" % (self.table, f, self.aws_access_key_id,
                 self.aws_secret_access_key, self.jsonpath,
                 self.copy_json_options, self.copy_options))


class RedshiftManifestTask(S3PathTask):
    """
    Generic task to generate a manifest file that can be used
    in S3CopyToTable in order to copy multiple files from your
    s3 folder into a redshift table at once.

    For full description on how to use the manifest file see
    http://docs.aws.amazon.com/redshift/latest/dg/loading-data-files-using-manifest.html

    Usage:

        * requires parameters
            * path - s3 path to the generated manifest file, including the
                     name of the generated file
                     to be copied into a redshift table
            * folder_paths - s3 paths to the folders containing files you wish to be copied

    Output:

        * generated manifest file
    """

    # should be over ridden to point to a variety
    # of folders you wish to copy from
    folder_paths = luigi.Parameter()
    text_target = True

    def run(self):
        entries = []
        for folder_path in self.folder_paths:
            s3 = S3Target(folder_path)
            client = s3.fs
            for file_name in client.list(s3.path):
                entries.append({
                    'url': '%s/%s' % (folder_path, file_name),
                    'mandatory': True
                })
        manifest = {'entries': entries}
        target = self.output().open('w')
<<<<<<< HEAD
        target.write(json.dumps(manifest))
        target.close()

class KillOpenRedshiftSessions(luigi.Task):
    """
    An abstract task for killing any open Redshift sessions
    in a given database. This is necessary to prevent open user sessions
    from blocking drop or truncate table commands.

    Usage:
    Subclass and override the required `host`, `database`, `user`,
    and `password` attributes.
=======
        dump = json.dumps(manifest)
        if not self.text_target:
            dump = dump.encode('utf8')
        target.write(dump)
        target.close()


class KillOpenRedshiftSessions(luigi.Task):
    """
    An task for killing any open Redshift sessions
    in a given database. This is necessary to prevent open user sessions
    with transactions against the table from blocking drop or truncate
    table commands.

    Usage:

    Subclass and override the required `host`, `database`,
    `user`, and `password` attributes.
>>>>>>> 3a8fb72f
    """

    # time in seconds to wait before
    # reconnecting to Redshift if our session is killed too.
    # 30 seconds is usually fine; 60 is conservative
<<<<<<< HEAD
    connection_reset_wait_seconds = luigi.IntParameter(60)
=======
    connection_reset_wait_seconds = luigi.IntParameter(default=60)
>>>>>>> 3a8fb72f

    @abc.abstractproperty
    def host(self):
        return None

    @abc.abstractproperty
    def database(self):
        return None

    @abc.abstractproperty
    def user(self):
        return None

    @abc.abstractproperty
    def password(self):
        return None
<<<<<<< HEAD
    
    def update_id(self):
        """This update id will be a unique identifier for this insert on this table."""
        return self.task_id

    def output(self):
        """Returns a RedshiftTarget representing the inserted dataset.

        Normally you don't override this.
        """
        return RedshiftTarget(
                host=self.host,
                database=self.database,
                user=self.user,
                password=self.password,
                table=self.__class__.__name__,
                update_id=self.update_id())

    def run(self):
        """
        Kill any Redshift sessions for the given database.
=======

    def update_id(self):
        """
        This update id will be a unique identifier
        for this insert on this table.
        """
        return self.task_id

    def output(self):
        """
        Returns a RedshiftTarget representing the inserted dataset.

        Normally you don't override this.
        """
        # uses class name as a meta-table
        return RedshiftTarget(
            host=self.host,
            database=self.database,
            user=self.user,
            password=self.password,
            table=self.__class__.__name__,
            update_id=self.update_id())

    def run(self):
        """
        Kill any open Redshift sessions for the given database.
>>>>>>> 3a8fb72f
        """
        connection = self.output().connect()
        # kill any sessions other than ours and
        # internal Redshift sessions (rdsdb)
<<<<<<< HEAD
        query = """SELECT pg_terminate_backend(process) 
                     FROM STV_SESSIONS 
                    WHERE db_name=%s  
                      AND user_name != 'rdsdb' 
                      AND process != pg_backend_pid()"""
        cursor = connection.cursor()
        logger.info("Killing all open Redshift sessions for database: %s" % self.database)
=======
        query = ("select pg_terminate_backend(process) "
                 "from STV_SESSIONS "
                 "where db_name=%s "
                 "and user_name != 'rdsdb' "
                 "and process != pg_backend_pid()")
        cursor = connection.cursor()
        logger.info('Killing all open Redshift sessions for database: %s', self.database)
>>>>>>> 3a8fb72f
        try:
            cursor.execute(query, (self.database,))
            cursor.close()
            connection.commit()
<<<<<<< HEAD
        except psycopg2.DatabaseError, e:
=======
        except psycopg2.DatabaseError as e:
>>>>>>> 3a8fb72f
            if e.message and 'EOF' in e.message:
                # sometimes this operation kills the current session.
                # rebuild the connection. Need to pause for 30-60 seconds
                # before Redshift will allow us back in.
                connection.close()
<<<<<<< HEAD
                logger.info("Pausing %s seconds for Redshift to reset connection" % \
                    self.connection_reset_wait_seconds)
                time.sleep(self.connection_reset_wait_seconds)
                logger.info("Reconnecting to Redshift")
=======
                logger.info('Pausing %s seconds for Redshift to reset connection', self.connection_reset_wait_seconds)
                time.sleep(self.connection_reset_wait_seconds)
                logger.info('Reconnecting to Redshift')
>>>>>>> 3a8fb72f
                connection = self.output().connect()
            else:
                raise

        try:
            self.output().touch(connection)
            connection.commit()
        finally:
            connection.close()
<<<<<<< HEAD
        logger.info("Done killing all open Redshift sessions for database: %s" % self.database)
=======

        logger.info('Done killing all open Redshift sessions for database: %s', self.database)
>>>>>>> 3a8fb72f
<|MERGE_RESOLUTION|>--- conflicted
+++ resolved
@@ -21,15 +21,8 @@
 import time
 
 import luigi
-<<<<<<< HEAD
-import json
-import time
-from luigi.contrib import rdbms
-from luigi import postgres
-=======
 from luigi import postgres
 from luigi.contrib import rdbms
->>>>>>> 3a8fb72f
 from luigi.s3 import S3PathTask, S3Target
 
 logger = logging.getLogger('luigi-interface')
@@ -117,18 +110,6 @@
         '''
         return ''
 
-<<<<<<< HEAD
-    def table_attributes(self):
-        '''Add extra table attributes, for example:
-
-        DISTSTYLE KEY
-        DISTKEY (MY_FIELD)
-        SORTKEY (MY_FIELD_2, MY_FIELD_3)
-        '''
-        return ''
-
-=======
->>>>>>> 3a8fb72f
     def do_truncate_table(self):
         """
         Return True if table should be truncated before copying new data in.
@@ -143,20 +124,6 @@
         finally:
             cursor.close()
 
-<<<<<<< HEAD
-    def does_table_exist(self, connection):
-        """
-        Determine whether the table already exists.
-        """
-        query = "select 1 as table_exists from pg_table_def where tablename = %s limit 1"
-        cursor = connection.cursor()
-        try:
-            cursor.execute(query, (self.table,))
-            result = cursor.fetchone()
-            return bool(result)
-        finally:
-            cursor.close()
-=======
     def create_table(self, connection):
         """
         Override to provide code for creating the target table.
@@ -187,7 +154,6 @@
                 coldefs=coldefs,
                 table_attributes=self.table_attributes())
             connection.cursor().execute(query)
->>>>>>> 3a8fb72f
 
     def run(self):
         """
@@ -199,25 +165,16 @@
 
         path = self.s3_load_path()
         connection = self.output().connect()
-<<<<<<< HEAD
 
         if not self.does_table_exist(connection):
             # try creating table
             logger.info("Creating table %s with columns %s" % (self.table, self.columns))
-=======
-        if not self.does_table_exist(connection):
-            # try creating table
-            logger.info("Creating table %s", self.table)
->>>>>>> 3a8fb72f
             connection.reset()
             self.create_table(connection)
         elif self.do_truncate_table():
             logger.info("Truncating table %s", self.table)
             self.truncate_table(connection)
-<<<<<<< HEAD
             logger.info("Done truncating table %s", self.table)
-=======
->>>>>>> 3a8fb72f
 
         logger.info("Inserting file: %s", path)
         cursor = connection.cursor()
@@ -387,49 +344,27 @@
                 })
         manifest = {'entries': entries}
         target = self.output().open('w')
-<<<<<<< HEAD
-        target.write(json.dumps(manifest))
-        target.close()
-
-class KillOpenRedshiftSessions(luigi.Task):
-    """
-    An abstract task for killing any open Redshift sessions
-    in a given database. This is necessary to prevent open user sessions
-    from blocking drop or truncate table commands.
-
-    Usage:
-    Subclass and override the required `host`, `database`, `user`,
-    and `password` attributes.
-=======
         dump = json.dumps(manifest)
         if not self.text_target:
             dump = dump.encode('utf8')
         target.write(dump)
         target.close()
 
-
 class KillOpenRedshiftSessions(luigi.Task):
     """
-    An task for killing any open Redshift sessions
+    An abstract task for killing any open Redshift sessions
     in a given database. This is necessary to prevent open user sessions
-    with transactions against the table from blocking drop or truncate
-    table commands.
+    from blocking drop or truncate table commands.
 
     Usage:
-
-    Subclass and override the required `host`, `database`,
-    `user`, and `password` attributes.
->>>>>>> 3a8fb72f
+    Subclass and override the required `host`, `database`, `user`,
+    and `password` attributes.
     """
 
     # time in seconds to wait before
     # reconnecting to Redshift if our session is killed too.
     # 30 seconds is usually fine; 60 is conservative
-<<<<<<< HEAD
-    connection_reset_wait_seconds = luigi.IntParameter(60)
-=======
     connection_reset_wait_seconds = luigi.IntParameter(default=60)
->>>>>>> 3a8fb72f
 
     @abc.abstractproperty
     def host(self):
@@ -446,29 +381,6 @@
     @abc.abstractproperty
     def password(self):
         return None
-<<<<<<< HEAD
-    
-    def update_id(self):
-        """This update id will be a unique identifier for this insert on this table."""
-        return self.task_id
-
-    def output(self):
-        """Returns a RedshiftTarget representing the inserted dataset.
-
-        Normally you don't override this.
-        """
-        return RedshiftTarget(
-                host=self.host,
-                database=self.database,
-                user=self.user,
-                password=self.password,
-                table=self.__class__.__name__,
-                update_id=self.update_id())
-
-    def run(self):
-        """
-        Kill any Redshift sessions for the given database.
-=======
 
     def update_id(self):
         """
@@ -495,20 +407,10 @@
     def run(self):
         """
         Kill any open Redshift sessions for the given database.
->>>>>>> 3a8fb72f
         """
         connection = self.output().connect()
         # kill any sessions other than ours and
         # internal Redshift sessions (rdsdb)
-<<<<<<< HEAD
-        query = """SELECT pg_terminate_backend(process) 
-                     FROM STV_SESSIONS 
-                    WHERE db_name=%s  
-                      AND user_name != 'rdsdb' 
-                      AND process != pg_backend_pid()"""
-        cursor = connection.cursor()
-        logger.info("Killing all open Redshift sessions for database: %s" % self.database)
-=======
         query = ("select pg_terminate_backend(process) "
                  "from STV_SESSIONS "
                  "where db_name=%s "
@@ -516,31 +418,20 @@
                  "and process != pg_backend_pid()")
         cursor = connection.cursor()
         logger.info('Killing all open Redshift sessions for database: %s', self.database)
->>>>>>> 3a8fb72f
         try:
             cursor.execute(query, (self.database,))
             cursor.close()
             connection.commit()
-<<<<<<< HEAD
-        except psycopg2.DatabaseError, e:
-=======
         except psycopg2.DatabaseError as e:
->>>>>>> 3a8fb72f
             if e.message and 'EOF' in e.message:
                 # sometimes this operation kills the current session.
                 # rebuild the connection. Need to pause for 30-60 seconds
                 # before Redshift will allow us back in.
                 connection.close()
-<<<<<<< HEAD
                 logger.info("Pausing %s seconds for Redshift to reset connection" % \
                     self.connection_reset_wait_seconds)
                 time.sleep(self.connection_reset_wait_seconds)
                 logger.info("Reconnecting to Redshift")
-=======
-                logger.info('Pausing %s seconds for Redshift to reset connection', self.connection_reset_wait_seconds)
-                time.sleep(self.connection_reset_wait_seconds)
-                logger.info('Reconnecting to Redshift')
->>>>>>> 3a8fb72f
                 connection = self.output().connect()
             else:
                 raise
@@ -550,9 +441,4 @@
             connection.commit()
         finally:
             connection.close()
-<<<<<<< HEAD
-        logger.info("Done killing all open Redshift sessions for database: %s" % self.database)
-=======
-
-        logger.info('Done killing all open Redshift sessions for database: %s', self.database)
->>>>>>> 3a8fb72f
+        logger.info("Done killing all open Redshift sessions for database: %s" % self.database)