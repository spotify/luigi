# -*- coding: utf-8 -*-
#
# Copyright (c) 2019 Jose-Ignacio Riaño Chico
#
# Licensed under the Apache License, Version 2.0 (the "License"); you may not
# use this file except in compliance with the License. You may obtain a copy of
# the License at
#
# http://www.apache.org/licenses/LICENSE-2.0
#
# Unless required by applicable law or agreed to in writing, software
# distributed under the License is distributed on an "AS IS" BASIS, WITHOUT
# WARRANTIES OR CONDITIONS OF ANY KIND, either express or implied. See the
# License for the specific language governing permissions and limitations under
# the License.
#

from __future__ import absolute_import

<<<<<<< HEAD
import time
=======
>>>>>>> a040a7b6
import logging
import re
import ntpath
import os
import random
import tempfile
import time
from contextlib import contextmanager
from functools import wraps

import luigi.format
from luigi.target import FileSystem, FileSystemTarget, AtomicLocalFile

logger = logging.getLogger('luigi-interface')

try:
    import dropbox.dropbox
    import dropbox.exceptions
    import dropbox.files
except ImportError:
    logger.warning("Loading Dropbox module without the python package dropbox (https://pypi.org/project/dropbox/). "
                   "Will crash at runtime if Dropbox functionality is used.")


def accept_trailing_slash_in_existing_dirpaths(func):
    @wraps(func)
    def wrapped(self, path, *args, **kwargs):
        if path != '/' and path.endswith('/') and self._exists_and_is_dir(re.sub("/+$", '', path)):
            orig_path = path
            path = re.sub("/+$", '', path)

            logger.warning("* Dropbox paths should NOT end with a '/'. ")
            logger.warning("* Your path was converted from {} to {}".format(orig_path, path))
            logger.warning(
                "* Consider modifying your calls to {}, so that they dont use paths with trailing slashes".format(
                    func.__name__))
        return func(self, path, *args, **kwargs)

    return wrapped


def accept_trailing_slash(func):
    @wraps(func)
    def wrapped(self, path, *args, **kwargs):
        if path != '/' and path.endswith('/'):
            path = re.sub("/+$", '', path)
        return func(self, path, *args, **kwargs)

    return wrapped


class DropboxClient(FileSystem):
    """
    Dropbox client for authentication, designed to be used by the :py:class:`DropboxTarget` class.
    """

    def __init__(self, token, user_agent="Luigi"):
        """
        :param str token: Dropbox Oauth2 Token. See :class:`DropboxTarget` for more information about generating a token
        """
        if not token:
            raise ValueError("The token parameter must contain a valid Dropbox Oauth2 Token")

        try:
            conn = dropbox.dropbox.Dropbox(oauth2_access_token=token, user_agent=user_agent)
        except Exception as e:
            raise Exception("Cannot connect to Dropbox. Check your Internet connection and the token. \n" + repr(e))

        self.token = token
        self.conn = conn

    @accept_trailing_slash_in_existing_dirpaths
    def exists(self, path):
        if path == '/':
            return True
        if path.endswith('/'):
<<<<<<< HEAD
            logging.warning("The path you supplied '{}' ends with '/' . "
                            "Even if it is a directory, Dropbox paths should not have a trailing slash".format(path))
=======
            path = re.sub("/+$", '', path)
            return self._exists_and_is_dir(path)

>>>>>>> a040a7b6
        try:
            self.conn.files_get_metadata(path)
            return True
        except dropbox.exceptions.ApiError as e:
            if isinstance(e.error.get_path(), dropbox.files.LookupError):
                return False
            else:
                raise e

    @accept_trailing_slash_in_existing_dirpaths
    def remove(self, path, recursive=True, skip_trash=True):
        if not self.exists(path):
            return False
        self.conn.files_delete_v2(path)
        return True

    @accept_trailing_slash
    def mkdir(self, path, parents=True, raise_if_exists=False):
        if self.exists(path):
            if not self.isdir(path):
                raise luigi.target.NotADirectory()
            elif raise_if_exists:
                raise luigi.target.FileAlreadyExists()
            else:
                return

        self.conn.files_create_folder_v2(path)

    @accept_trailing_slash_in_existing_dirpaths
    def isdir(self, path):
        if path == '/':
            return True
        try:
            md = self.conn.files_get_metadata(path)
            return isinstance(md, dropbox.files.FolderMetadata)
        except dropbox.exceptions.ApiError as e:
            if isinstance(e.error.get_path(), dropbox.files.LookupError):
                return False
            else:
                raise e

    @accept_trailing_slash_in_existing_dirpaths
    def listdir(self, path, **kwargs):
        dirs = []
        lister = self.conn.files_list_folder(path, recursive=True, **kwargs)
        dirs.extend(lister.entries)
        while lister.has_more:
            lister = self.conn.files_list_folder_continue(lister.cursor)
            dirs.extend(lister.entries)
        return [d.path_display for d in dirs]

    @accept_trailing_slash_in_existing_dirpaths
    def move(self, path, dest):
        self.conn.files_move_v2(from_path=path, to_path=dest)

    @accept_trailing_slash_in_existing_dirpaths
    def copy(self, path, dest):
        self.conn.files_copy_v2(from_path=path, to_path=dest)

    def download_as_bytes(self, path):
        metadata, response = self.conn.files_download(path)
        return response.content

    def upload(self, tmp_path, dest_path):
        with open(tmp_path, 'rb') as f:
            file_size = os.path.getsize(tmp_path)

            CHUNK_SIZE = 4 * 1000 * 1000
            upload_session_start_result = self.conn.files_upload_session_start(f.read(CHUNK_SIZE))
            commit = dropbox.files.CommitInfo(path=dest_path)
            cursor = dropbox.files.UploadSessionCursor(session_id=upload_session_start_result.session_id,
                                                       offset=f.tell())

            if f.tell() >= file_size:
                self.conn.files_upload_session_finish(f.read(CHUNK_SIZE), cursor, commit)
                return

            while f.tell() < file_size:
                if (file_size - f.tell()) <= CHUNK_SIZE:
                    self.conn.files_upload_session_finish(f.read(CHUNK_SIZE), cursor, commit)
                else:
                    self.conn.files_upload_session_append_v2(f.read(CHUNK_SIZE), cursor)
                    cursor.offset = f.tell()

    def _exists_and_is_dir(self, path):
        """
        Auxiliary method, used by the 'accept_trailing_slash' and 'accept_trailing_slash_in_existing_dirpaths' decorators
        :param path: a Dropbox path that does NOT ends with a '/' (even if it is a directory)
        """
        if path == '/':
            return True
        try:
            md = self.conn.files_get_metadata(path)
            is_dir = isinstance(md, dropbox.files.FolderMetadata)
            return is_dir
        except dropbox.exceptions.ApiError:
            return False


class ReadableDropboxFile(object):
    def __init__(self, path, client):
        """
        Represents a file inside the Dropbox cloud which will be read

        :param str path: Dropbpx path of the file to be read (always starting with /)
        :param DropboxClient client: a DropboxClient object (initialized with a valid token)

        """
        self.path = path
        self.client = client
        self.download_file_location = os.path.join(tempfile.mkdtemp(prefix=str(time.time())),
                                                   ntpath.basename(path))
        self.fid = None
        self.closed = False

    def read(self):
        return self.client.download_as_bytes(self.path)

    def __enter__(self):
        return self

    def __exit__(self, exc_type, exc, traceback):
        self.close()

    def __del__(self):
        self.close()
        if os.path.exists(self.download_file_location):
            os.remove(self.download_file_location)

    def close(self):
        self.closed = True

    def readable(self):
        return True

    def writable(self):
        return False

    def seekable(self):
        return False


class AtomicWritableDropboxFile(AtomicLocalFile):
    def __init__(self, path, client):
        """
        Represents a file that will be created inside the Dropbox cloud

        :param str path: Destination path inside Dropbox
        :param DropboxClient client: a DropboxClient object (initialized with a valid token, for the desired account)
        """
        super(AtomicWritableDropboxFile, self).__init__(path)
        self.path = path
        self.client = client

    def move_to_final_destination(self):
        """
        After editing the file locally, this function uploads it to the Dropbox cloud
        """
        self.client.upload(self.tmp_path, self.path)


class DropboxTarget(FileSystemTarget):
    """
    A Dropbox filesystem target.
    """

    def __init__(self, path, token, format=None, user_agent="Luigi"):
        """
        Create an Dropbox Target for storing data in a dropbox.com account

        **About the path parameter**

        The path must start with '/' and must not end with '/' (even if it is a directory).
        If the app has 'App folder' access, then / will refer to this app folder (which
        mean that there is no need to prepend the name of the app to the path)
        Otherwise, if the app has 'full access', then / will refer to the root of the Dropbox folder


        **About the token parameter:**

        The Dropbox target requires a valid OAuth2 token as a parameter (which means that a `Dropbox API app
        <https://www.dropbox.com/developers/apps>`_ must be created. This app can have 'App folder' access
        or 'Full Dropbox', as desired).

        Information about generating the token can be read here:

        - https://dropbox-sdk-python.readthedocs.io/en/latest/api/oauth.html#dropbox.oauth.DropboxOAuth2Flow
        - https://blogs.dropbox.com/developers/2014/05/generate-an-access-token-for-your-own-account/

        :param str path: Remote path in Dropbox (starting with '/').
        :param str token:
        :param luigi.Format format: the luigi format to use (e.g. `luigi.format.Nop`)


        """
        super(DropboxTarget, self).__init__(path)

        if not token:
            raise ValueError("The token parameter must contain a valid Dropbox Oauth2 Token")

        self.path = path
        self.token = token
        self.client = DropboxClient(token, user_agent)
        self.format = format or luigi.format.get_default_format()

    @property
    def fs(self):
        return self.client

    @contextmanager
    def temporary_path(self):
        tmp_dir = tempfile.mkdtemp()
        num = random.randrange(0, 1e10)
        temp_path = '{}{}luigi-tmp-{:010}{}'.format(
            tmp_dir, os.sep,
            num, ntpath.basename(self.path))

        yield temp_path
        # We won't reach here if there was an user exception.
        self.fs.upload(temp_path, self.path)

    def open(self, mode):
        if mode not in ('r', 'w'):
            raise ValueError("Unsupported open mode '%s'" % mode)
        if mode == 'r':
            return self.format.pipe_reader(ReadableDropboxFile(self.path, self.client))
        else:
            return self.format.pipe_writer(AtomicWritableDropboxFile(self.path, self.client))<|MERGE_RESOLUTION|>--- conflicted
+++ resolved
@@ -17,10 +17,6 @@
 
 from __future__ import absolute_import
 
-<<<<<<< HEAD
-import time
-=======
->>>>>>> a040a7b6
 import logging
 import re
 import ntpath
@@ -97,14 +93,9 @@
         if path == '/':
             return True
         if path.endswith('/'):
-<<<<<<< HEAD
-            logging.warning("The path you supplied '{}' ends with '/' . "
-                            "Even if it is a directory, Dropbox paths should not have a trailing slash".format(path))
-=======
             path = re.sub("/+$", '', path)
             return self._exists_and_is_dir(path)
 
->>>>>>> a040a7b6
         try:
             self.conn.files_get_metadata(path)
             return True
