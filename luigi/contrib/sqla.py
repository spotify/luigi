--- conflicted
+++ resolved
@@ -1,366 +1,359 @@
-# Copyright (c) 2015 Gouthaman Balaraman
-#
-# Licensed under the Apache License, Version 2.0 (the "License"); you may not
-# use this file except in compliance with the License. You may obtain a copy of
-# the License at
-#
-# http://www.apache.org/licenses/LICENSE-2.0
-#
-# Unless required by applicable law or agreed to in writing, software
-# distributed under the License is distributed on an "AS IS" BASIS, WITHOUT
-# WARRANTIES OR CONDITIONS OF ANY KIND, either express or implied. See the
-# License for the specific language governing permissions and limitations under
-# the License.
-
-"""
-Support for SQLAlchmey. Provides SQLAlchemyTarget for storing in databases
-supported by SQLAlchemy. The user would be responsible for installing the
-required database driver to connect using SQLAlchemy.
-
-Minimal example of a job to copy data to database using SQLAlchemy is as shown
-below:
-
-.. code-block:: python
-
-    from sqlalchemy import String
-    import luigi
-    from luigi.contrib import sqla
-
-    class SQLATask(sqla.CopyToTable):
-        # columns defines the table schema, with each element corresponding
-        # to a column in the format (args, kwargs) which will be sent to
-        # the sqlalchemy.Column(*args, **kwargs)
-        columns = [
-            (["item", String(64)], {"primary_key": True}),
-            (["property", String(64)], {})
-        ]
-        connection_string = "sqlite://"  # in memory SQLite database
-        table = "item_property"  # name of the table to store data
-
-        def rows(self):
-            for row in [("item1" "property1"), ("item2", "property2")]:
-                yield row
-
-    if __name__ == '__main__':
-        task = SQLATask()
-        luigi.build([task], local_scheduler=True)
-
-
-If the target table where the data needs to be copied already exists, then
-the column schema definition can be skipped and instead the reflect flag
-can be set as True. Here is a modified version of the above example:
-
-.. code-block:: python
-
-    from sqlalchemy import String
-    import luigi
-    from luigi.contrib import sqla
-
-    class SQLATask(sqla.CopyToTable):
-        # If database table is already created, then the schema can be loaded
-        # by setting the reflect flag to True
-        reflect = True
-        connection_string = "sqlite://"  # in memory SQLite database
-        table = "item_property"  # name of the table to store data
-
-        def rows(self):
-            for row in [("item1" "property1"), ("item2", "property2")]:
-                yield row
-
-    if __name__ == '__main__':
-        task = SQLATask()
-        luigi.build([task], local_scheduler=True)
-
-
-In the above examples, the data that needs to be copied was directly provided by
-overriding the rows method. Alternately, if the data comes from another task, the
-modified example would look as shown below:
-
-.. code-block:: python
-
-    from sqlalchemy import String
-    import luigi
-    from luigi.contrib import sqla
-    from luigi.mock import MockFile
-
-    class BaseTask(luigi.Task):
-        def output(self):
-            return MockFile("BaseTask")
-
-        def run(self):
-            out = self.output().open("w")
-            TASK_LIST = ["item%d\\tproperty%d\\n" % (i, i) for i in range(10)]
-            for task in TASK_LIST:
-                out.write(task)
-            out.close()
-
-    class SQLATask(sqla.CopyToTable):
-        # columns defines the table schema, with each element corresponding
-        # to a column in the format (args, kwargs) which will be sent to
-        # the sqlalchemy.Column(*args, **kwargs)
-        columns = [
-            (["item", String(64)], {"primary_key": True}),
-            (["property", String(64)], {})
-        ]
-        connection_string = "sqlite://"  # in memory SQLite database
-        table = "item_property"  # name of the table to store data
-
-        def requires(self):
-            return BaseTask()
-
-    if __name__ == '__main__':
-        task1, task2 = SQLATask(), BaseTask()
-        luigi.build([task1, task2], local_scheduler=True)
-
-
-In the above example, the output from `BaseTask` is copied into the
-database. Here we did not have to implement the `rows` method because
-by default `rows` implementation assumes every line is a row with
-column values separated by a tab. One can define `column_separator`
-option for the task if the values are say comma separated instead of
-tab separated.
-
-The other option to `sqla.CopyToTable` that can be of help with performance aspect is the
-`chunk_size`. The default is 5000. This is the number of rows that will be inserted in
-a transaction at a time. Depending on the size of the inserts, this value can be tuned
-for performance.
-
-Author: Gouthaman Balaraman
-Date: 01/02/2015
-"""
-
-
-import abc
-import logging
-import luigi
-import datetime
-import itertools
-import sqlalchemy
-
-
-class SQLAlchemyTarget(luigi.Target):
-<<<<<<< HEAD
-    """Database target using SQLAlchemy. This will rarely have to be
-    directly instantiated by the user. Typical usage would be to override
-    `luigi.contrib.sqla.CopyToTable` class to create a task to write to
-    the database."""
-=======
-    """
-    Database target using SQLAlchemy.
-
-    This will rarely have to be directly instantiated by the user.
-
-    Typical usage would be to override `luigi.contrib.sqla.CopyToTable` class
-    to create a task to write to the database.
-    """
->>>>>>> d7fd8971
-    marker_table = None
-    _engine = None
-
-    def __init__(self, connection_string, target_table, update_id, echo=False):
-        """
-        Constructor for the SQLAlchemyTarget.
-
-        :param connection_string: (str) SQLAlchemy connection string
-        :param target_table: (str) The table name for the data
-        :param update_id: (str) An identifier for this data set
-        :param echo: (bool) Flag to setup SQLAlchemy logging
-        :return:
-        """
-        self.target_table = target_table
-        self.update_id = update_id
-        self.connection_string = connection_string
-        self.echo = echo
-        self.marker_table_bound = None
-
-    @property
-    def engine(self):
-        if SQLAlchemyTarget._engine is None:
-            SQLAlchemyTarget._engine = sqlalchemy.create_engine(self.connection_string, echo=self.echo)
-        return SQLAlchemyTarget._engine
-
-    def touch(self):
-        """
-        Mark this update as complete.
-        """
-        if self.marker_table_bound is None:
-            self.create_marker_table()
-
-        table = self.marker_table_bound
-        id_exists = self.exists()
-        with self.engine.begin() as conn:
-            if not id_exists:
-                ins = table.insert().values(update_id=self.update_id, target_table=self.target_table,
-                                            inserted=datetime.datetime.now())
-            else:
-                ins = table.update().where(sqlalchemy.and_(table.c.update_id == self.update_id,
-                                                           table.c.target_table == self.target_table)).\
-                    values(update_id=self.update_id, target_table=self.target_table,
-                           inserted=datetime.datetime.now())
-            conn.execute(ins)
-        assert self.exists()
-
-    def exists(self):
-        row = None
-        if self.marker_table_bound is None:
-            self.create_marker_table()
-        with self.engine.begin() as conn:
-            table = self.marker_table_bound
-            s = sqlalchemy.select([table]).where(sqlalchemy.and_(table.c.update_id == self.update_id,
-                                                                 table.c.target_table == self.target_table)).limit(1)
-            row = conn.execute(s).fetchone()
-        return row is not None
-
-    def create_marker_table(self):
-        """
-        Create marker table if it doesn't exist.
-
-        Using a separate connection since the transaction might have to be reset.
-        """
-        if self.marker_table is None:
-            self.marker_table = luigi.configuration.get_config().get('sqlalchemy', 'marker-table', 'table_updates')
-
-        engine = self.engine
-
-        with engine.begin() as con:
-            metadata = sqlalchemy.MetaData()
-            if not con.dialect.has_table(con, self.marker_table):
-                self.marker_table_bound = sqlalchemy.Table(
-                    self.marker_table, metadata,
-                    sqlalchemy.Column("update_id", sqlalchemy.String(128), primary_key=True),
-                    sqlalchemy.Column("target_table", sqlalchemy.String(128)),
-                    sqlalchemy.Column("inserted", sqlalchemy.DateTime, default=datetime.datetime.now()))
-                metadata.create_all(engine)
-            else:
-                metadata.reflect(bind=engine)
-                self.marker_table_bound = metadata.tables[self.marker_table]
-
-    def open(self, mode):
-        raise NotImplementedError("Cannot open() SQLAlchemyTarget")
-
-
-class CopyToTable(luigi.Task):
-    """
-    An abstract task for inserting a data set into SQLAlchemy RDBMS
-
-    Usage:
-
-    * subclass and override the required `connection_string`, `table` and `columns` attributes.
-    """
-    _logger = logging.getLogger('luigi-interface')
-
-    echo = False
-
-    @abc.abstractmethod
-    def connection_string(self):
-        return None
-
-    @abc.abstractproperty
-    def table(self):
-        return None
-
-    # specify the columns that define the schema. The format for the columns is a list
-    # of tuples. For example :
-    # columns = [
-    #            (["id", sqlalchemy.Integer], dict(primary_key=True)),
-    #            (["name", sqlalchemy.String(64)], {}),
-    #            (["value", sqlalchemy.String(64)], {})
-    #        ]
-    # The tuple (args_list, kwargs_dict) here is the args and kwargs
-    # that need to be passed to sqlalchemy.Column(*args, **kwargs).
-    # If the tables have already been setup by another process, then you can
-    # completely ignore the columns. Instead set the reflect value to True below
-    columns = []
-
-    # options
-    column_separator = "\t"  # how columns are separated in the file copied into postgres
-    chunk_size = 5000   # default chunk size for insert
-    reflect = False  # Set this to true only if the table has already been created by alternate means
-
-    def create_table(self, engine):
-        """
-        Override to provide code for creating the target table.
-
-        By default it will be created using types specified in columns.
-        If the table exists, then it binds to the existing table.
-
-        If overridden, use the provided connection object for setting up the table in order to
-        create the table and insert data using the same transaction.
-        """
-        def construct_sqla_columns(columns):
-            retval = [sqlalchemy.Column(*c[0], **c[1]) for c in columns]
-            return retval
-
-        needs_setup = (len(self.columns) == 0) or (False in [len(c) == 2 for c in self.columns]) if not self.reflect else False
-        if needs_setup:
-            # only names of columns specified, no types
-            raise NotImplementedError("create_table() not implemented for %r and columns types not specified" % self.table)
-        else:
-            # if columns is specified as (name, type) tuples
-            with engine.begin() as con:
-                metadata = sqlalchemy.MetaData()
-                try:
-                    if not con.dialect.has_table(con, self.table):
-                        sqla_columns = construct_sqla_columns(self.columns)
-                        self.table_bound = sqlalchemy.Table(self.table, metadata, *sqla_columns)
-                        metadata.create_all(engine)
-                    else:
-                        metadata.reflect(bind=engine)
-                        self.table_bound = metadata.tables[self.table]
-                except Exception as e:
-                    self._logger.exception(self.table + str(e))
-
-    def update_id(self):
-        """
-        This update id will be a unique identifier for this insert on this table.
-        """
-        return self.task_id
-
-    def output(self):
-        return SQLAlchemyTarget(
-            connection_string=self.connection_string,
-            target_table=self.table,
-            update_id=self.update_id(),
-            echo=self.echo)
-
-    def rows(self):
-        """
-        Return/yield tuples or lists corresponding to each row to be inserted.
-
-        This method can be overridden for custom file types or formats.
-        """
-        with self.input().open('r') as fobj:
-            for line in fobj:
-                yield line.strip("\n").split(self.column_separator)
-
-    def run(self):
-        self._logger.info("Running task copy to table for update id %s for table %s" % (self.update_id(), self.table))
-        output = self.output()
-        engine = output.engine
-        self.create_table(engine)
-        with engine.begin() as conn:
-            rows = iter(self.rows())
-            ins_rows = [dict(zip(("_" + c.key for c in self.table_bound.c), row))
-                        for row in itertools.islice(rows, self.chunk_size)]
-            while ins_rows:
-                self.copy(conn, ins_rows, self.table_bound)
-                ins_rows = [dict(zip(("_" + c.key for c in self.table_bound.c), row))
-                            for row in itertools.islice(rows, self.chunk_size)]
-                self._logger.info("Finished inserting %d rows into SQLAlchemy target" % len(ins_rows))
-
-        output.touch()
-        self._logger.info("Finished inserting rows into SQLAlchemy target")
-
-    def copy(self, conn, ins_rows, table_bound):
-        """ This method does the actual insertion of the rows of data given by ins_rows into the
-        database. A task that needs row updates instead of insertions should overload this method.
-        :param conn: The sqlalchemy connection object
-        :param ins_rows: The dictionary of rows with the keys in the format _<column_name>. For example
-                         if you have a table with a column name "property", then the key in the dictionary
-                         would be "_property". This format is consistent with the bindparam usage in sqlalchemy.
-        :param table_bound: The object referring to the table
-        :return:
-        """
-        bound_cols = {c: sqlalchemy.bindparam("_" + c.key) for c in table_bound.columns}
-        ins = table_bound.insert().values(bound_cols)
-        conn.execute(ins, ins_rows)
+# Copyright (c) 2015 Gouthaman Balaraman
+#
+# Licensed under the Apache License, Version 2.0 (the "License"); you may not
+# use this file except in compliance with the License. You may obtain a copy of
+# the License at
+#
+# http://www.apache.org/licenses/LICENSE-2.0
+#
+# Unless required by applicable law or agreed to in writing, software
+# distributed under the License is distributed on an "AS IS" BASIS, WITHOUT
+# WARRANTIES OR CONDITIONS OF ANY KIND, either express or implied. See the
+# License for the specific language governing permissions and limitations under
+# the License.
+
+"""
+Support for SQLAlchmey. Provides SQLAlchemyTarget for storing in databases
+supported by SQLAlchemy. The user would be responsible for installing the
+required database driver to connect using SQLAlchemy.
+
+Minimal example of a job to copy data to database using SQLAlchemy is as shown
+below:
+
+.. code-block:: python
+
+    from sqlalchemy import String
+    import luigi
+    from luigi.contrib import sqla
+
+    class SQLATask(sqla.CopyToTable):
+        # columns defines the table schema, with each element corresponding
+        # to a column in the format (args, kwargs) which will be sent to
+        # the sqlalchemy.Column(*args, **kwargs)
+        columns = [
+            (["item", String(64)], {"primary_key": True}),
+            (["property", String(64)], {})
+        ]
+        connection_string = "sqlite://"  # in memory SQLite database
+        table = "item_property"  # name of the table to store data
+
+        def rows(self):
+            for row in [("item1" "property1"), ("item2", "property2")]:
+                yield row
+
+    if __name__ == '__main__':
+        task = SQLATask()
+        luigi.build([task], local_scheduler=True)
+
+
+If the target table where the data needs to be copied already exists, then
+the column schema definition can be skipped and instead the reflect flag
+can be set as True. Here is a modified version of the above example:
+
+.. code-block:: python
+
+    from sqlalchemy import String
+    import luigi
+    from luigi.contrib import sqla
+
+    class SQLATask(sqla.CopyToTable):
+        # If database table is already created, then the schema can be loaded
+        # by setting the reflect flag to True
+        reflect = True
+        connection_string = "sqlite://"  # in memory SQLite database
+        table = "item_property"  # name of the table to store data
+
+        def rows(self):
+            for row in [("item1" "property1"), ("item2", "property2")]:
+                yield row
+
+    if __name__ == '__main__':
+        task = SQLATask()
+        luigi.build([task], local_scheduler=True)
+
+
+In the above examples, the data that needs to be copied was directly provided by
+overriding the rows method. Alternately, if the data comes from another task, the
+modified example would look as shown below:
+
+.. code-block:: python
+
+    from sqlalchemy import String
+    import luigi
+    from luigi.contrib import sqla
+    from luigi.mock import MockFile
+
+    class BaseTask(luigi.Task):
+        def output(self):
+            return MockFile("BaseTask")
+
+        def run(self):
+            out = self.output().open("w")
+            TASK_LIST = ["item%d\\tproperty%d\\n" % (i, i) for i in range(10)]
+            for task in TASK_LIST:
+                out.write(task)
+            out.close()
+
+    class SQLATask(sqla.CopyToTable):
+        # columns defines the table schema, with each element corresponding
+        # to a column in the format (args, kwargs) which will be sent to
+        # the sqlalchemy.Column(*args, **kwargs)
+        columns = [
+            (["item", String(64)], {"primary_key": True}),
+            (["property", String(64)], {})
+        ]
+        connection_string = "sqlite://"  # in memory SQLite database
+        table = "item_property"  # name of the table to store data
+
+        def requires(self):
+            return BaseTask()
+
+    if __name__ == '__main__':
+        task1, task2 = SQLATask(), BaseTask()
+        luigi.build([task1, task2], local_scheduler=True)
+
+
+In the above example, the output from `BaseTask` is copied into the
+database. Here we did not have to implement the `rows` method because
+by default `rows` implementation assumes every line is a row with
+column values separated by a tab. One can define `column_separator`
+option for the task if the values are say comma separated instead of
+tab separated.
+
+The other option to `sqla.CopyToTable` that can be of help with performance aspect is the
+`chunk_size`. The default is 5000. This is the number of rows that will be inserted in
+a transaction at a time. Depending on the size of the inserts, this value can be tuned
+for performance.
+
+Author: Gouthaman Balaraman
+Date: 01/02/2015
+"""
+
+
+import abc
+import logging
+import luigi
+import datetime
+import itertools
+import sqlalchemy
+
+
+class SQLAlchemyTarget(luigi.Target):
+    """
+    Database target using SQLAlchemy.
+
+    This will rarely have to be directly instantiated by the user.
+
+    Typical usage would be to override `luigi.contrib.sqla.CopyToTable` class
+    to create a task to write to the database.
+    """
+    marker_table = None
+    _engine = None
+
+    def __init__(self, connection_string, target_table, update_id, echo=False):
+        """
+        Constructor for the SQLAlchemyTarget.
+
+        :param connection_string: (str) SQLAlchemy connection string
+        :param target_table: (str) The table name for the data
+        :param update_id: (str) An identifier for this data set
+        :param echo: (bool) Flag to setup SQLAlchemy logging
+        :return:
+        """
+        self.target_table = target_table
+        self.update_id = update_id
+        self.connection_string = connection_string
+        self.echo = echo
+        self.marker_table_bound = None
+
+    @property
+    def engine(self):
+        if SQLAlchemyTarget._engine is None:
+            SQLAlchemyTarget._engine = sqlalchemy.create_engine(self.connection_string, echo=self.echo)
+        return SQLAlchemyTarget._engine
+
+    def touch(self):
+        """
+        Mark this update as complete.
+        """
+        if self.marker_table_bound is None:
+            self.create_marker_table()
+
+        table = self.marker_table_bound
+        id_exists = self.exists()
+        with self.engine.begin() as conn:
+            if not id_exists:
+                ins = table.insert().values(update_id=self.update_id, target_table=self.target_table,
+                                            inserted=datetime.datetime.now())
+            else:
+                ins = table.update().where(sqlalchemy.and_(table.c.update_id == self.update_id,
+                                                           table.c.target_table == self.target_table)).\
+                    values(update_id=self.update_id, target_table=self.target_table,
+                           inserted=datetime.datetime.now())
+            conn.execute(ins)
+        assert self.exists()
+
+    def exists(self):
+        row = None
+        if self.marker_table_bound is None:
+            self.create_marker_table()
+        with self.engine.begin() as conn:
+            table = self.marker_table_bound
+            s = sqlalchemy.select([table]).where(sqlalchemy.and_(table.c.update_id == self.update_id,
+                                                                 table.c.target_table == self.target_table)).limit(1)
+            row = conn.execute(s).fetchone()
+        return row is not None
+
+    def create_marker_table(self):
+        """
+        Create marker table if it doesn't exist.
+
+        Using a separate connection since the transaction might have to be reset.
+        """
+        if self.marker_table is None:
+            self.marker_table = luigi.configuration.get_config().get('sqlalchemy', 'marker-table', 'table_updates')
+
+        engine = self.engine
+
+        with engine.begin() as con:
+            metadata = sqlalchemy.MetaData()
+            if not con.dialect.has_table(con, self.marker_table):
+                self.marker_table_bound = sqlalchemy.Table(
+                    self.marker_table, metadata,
+                    sqlalchemy.Column("update_id", sqlalchemy.String(128), primary_key=True),
+                    sqlalchemy.Column("target_table", sqlalchemy.String(128)),
+                    sqlalchemy.Column("inserted", sqlalchemy.DateTime, default=datetime.datetime.now()))
+                metadata.create_all(engine)
+            else:
+                metadata.reflect(bind=engine)
+                self.marker_table_bound = metadata.tables[self.marker_table]
+
+    def open(self, mode):
+        raise NotImplementedError("Cannot open() SQLAlchemyTarget")
+
+
+class CopyToTable(luigi.Task):
+    """
+    An abstract task for inserting a data set into SQLAlchemy RDBMS
+
+    Usage:
+
+    * subclass and override the required `connection_string`, `table` and `columns` attributes.
+    """
+    _logger = logging.getLogger('luigi-interface')
+
+    echo = False
+
+    @abc.abstractmethod
+    def connection_string(self):
+        return None
+
+    @abc.abstractproperty
+    def table(self):
+        return None
+
+    # specify the columns that define the schema. The format for the columns is a list
+    # of tuples. For example :
+    # columns = [
+    #            (["id", sqlalchemy.Integer], dict(primary_key=True)),
+    #            (["name", sqlalchemy.String(64)], {}),
+    #            (["value", sqlalchemy.String(64)], {})
+    #        ]
+    # The tuple (args_list, kwargs_dict) here is the args and kwargs
+    # that need to be passed to sqlalchemy.Column(*args, **kwargs).
+    # If the tables have already been setup by another process, then you can
+    # completely ignore the columns. Instead set the reflect value to True below
+    columns = []
+
+    # options
+    column_separator = "\t"  # how columns are separated in the file copied into postgres
+    chunk_size = 5000   # default chunk size for insert
+    reflect = False  # Set this to true only if the table has already been created by alternate means
+
+    def create_table(self, engine):
+        """
+        Override to provide code for creating the target table.
+
+        By default it will be created using types specified in columns.
+        If the table exists, then it binds to the existing table.
+
+        If overridden, use the provided connection object for setting up the table in order to
+        create the table and insert data using the same transaction.
+        """
+        def construct_sqla_columns(columns):
+            retval = [sqlalchemy.Column(*c[0], **c[1]) for c in columns]
+            return retval
+
+        needs_setup = (len(self.columns) == 0) or (False in [len(c) == 2 for c in self.columns]) if not self.reflect else False
+        if needs_setup:
+            # only names of columns specified, no types
+            raise NotImplementedError("create_table() not implemented for %r and columns types not specified" % self.table)
+        else:
+            # if columns is specified as (name, type) tuples
+            with engine.begin() as con:
+                metadata = sqlalchemy.MetaData()
+                try:
+                    if not con.dialect.has_table(con, self.table):
+                        sqla_columns = construct_sqla_columns(self.columns)
+                        self.table_bound = sqlalchemy.Table(self.table, metadata, *sqla_columns)
+                        metadata.create_all(engine)
+                    else:
+                        metadata.reflect(bind=engine)
+                        self.table_bound = metadata.tables[self.table]
+                except Exception as e:
+                    self._logger.exception(self.table + str(e))
+
+    def update_id(self):
+        """
+        This update id will be a unique identifier for this insert on this table.
+        """
+        return self.task_id
+
+    def output(self):
+        return SQLAlchemyTarget(
+            connection_string=self.connection_string,
+            target_table=self.table,
+            update_id=self.update_id(),
+            echo=self.echo)
+
+    def rows(self):
+        """
+        Return/yield tuples or lists corresponding to each row to be inserted.
+
+        This method can be overridden for custom file types or formats.
+        """
+        with self.input().open('r') as fobj:
+            for line in fobj:
+                yield line.strip("\n").split(self.column_separator)
+
+    def run(self):
+        self._logger.info("Running task copy to table for update id %s for table %s" % (self.update_id(), self.table))
+        output = self.output()
+        engine = output.engine
+        self.create_table(engine)
+        with engine.begin() as conn:
+            rows = iter(self.rows())
+            ins_rows = [dict(zip(("_" + c.key for c in self.table_bound.c), row))
+                        for row in itertools.islice(rows, self.chunk_size)]
+            while ins_rows:
+                self.copy(conn, ins_rows, self.table_bound)
+                ins_rows = [dict(zip(("_" + c.key for c in self.table_bound.c), row))
+                            for row in itertools.islice(rows, self.chunk_size)]
+                self._logger.info("Finished inserting %d rows into SQLAlchemy target" % len(ins_rows))
+
+        output.touch()
+        self._logger.info("Finished inserting rows into SQLAlchemy target")
+
+    def copy(self, conn, ins_rows, table_bound):
+        """ This method does the actual insertion of the rows of data given by ins_rows into the
+        database. A task that needs row updates instead of insertions should overload this method.
+        :param conn: The sqlalchemy connection object
+        :param ins_rows: The dictionary of rows with the keys in the format _<column_name>. For example
+                         if you have a table with a column name "property", then the key in the dictionary
+                         would be "_property". This format is consistent with the bindparam usage in sqlalchemy.
+        :param table_bound: The object referring to the table
+        :return:
+        """
+        bound_cols = {c: sqlalchemy.bindparam("_" + c.key) for c in table_bound.columns}
+        ins = table_bound.insert().values(bound_cols)
+        conn.execute(ins, ins_rows)