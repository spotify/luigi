--- conflicted
+++ resolved
@@ -453,11 +453,7 @@
         self.param_kwargs = dict(param_values)
 
         # Register default batched_params consisting of just single item lists for batchable params
-<<<<<<< HEAD
         #   if they are found in param_kwargs, this will be overwritten in actual batched calls by 
-=======
-        #   if they are found in param_kwargs, this will be overwritten in actual batched calls by
->>>>>>> f3dec1ab
         #   from_str_params
         batched_params = {}
         for name in self.batch_param_names():
@@ -512,11 +508,8 @@
                     kwargs[param_name] = param.parse(param_str)
                     if param._is_batchable():
                         batched_params[param_name] = [param.parse(param_str)]
-<<<<<<< HEAD
-        
-=======
-
->>>>>>> f3dec1ab
+
+
         # Append the attribute after initialization so as to reuse the registry's instance_cache
         ret = cls(**kwargs)
 
