# -*- coding: utf-8 -*-
#
# Copyright 2012-2015 Spotify AB
#
# Licensed under the Apache License, Version 2.0 (the "License");
# you may not use this file except in compliance with the License.
# You may obtain a copy of the License at
#
# http://www.apache.org/licenses/LICENSE-2.0
#
# Unless required by applicable law or agreed to in writing, software
# distributed under the License is distributed on an "AS IS" BASIS,
# WITHOUT WARRANTIES OR CONDITIONS OF ANY KIND, either express or implied.
# See the License for the specific language governing permissions and
# limitations under the License.
#

"""
luigi.configuration provides some convenience wrappers around Python's
ConfigParser to get configuration options from config files.

The default location for configuration files is client.cfg in the current
working directory, then /etc/luigi/client.cfg.

Configuration has largely been superseded by parameters since they can
do essentially everything configuration can do, plus a tighter integration
with the rest of Luigi.

See :doc:`/configuration` for more info.
"""

import logging
import os
try:
    from ConfigParser import ConfigParser, NoOptionError, NoSectionError
except ImportError:
    from configparser import ConfigParser, NoOptionError, NoSectionError


class LuigiConfigParser(ConfigParser):
    NO_DEFAULT = object()
    _instance = None
    _config_paths = ['/etc/luigi/client.cfg', 'client.cfg']
    if 'LUIGI_CONFIG_PATH' in os.environ:
        _config_paths.append(os.environ['LUIGI_CONFIG_PATH'])

    @classmethod
    def add_config_path(cls, path):
        cls._config_paths.append(path)
        cls.reload()

    @classmethod
    def instance(cls, *args, **kwargs):
        """ Singleton getter """
        if cls._instance is None:
            cls._instance = cls(*args, **kwargs)
            loaded = cls._instance.reload()
            logging.getLogger('luigi-interface').info('Loaded %r', loaded)

        return cls._instance

    @classmethod
    def reload(cls):
        return cls.instance().read(cls._config_paths)

    def _get_with_default(self, method, section, option, default, expected_type=None, **kwargs):
        """
        Gets the value of the section/option using method.

        Returns default if value is not found.

        Raises an exception if the default value is not None and doesn't match the expected_type.
        """
        try:
            return method(self, section, option, **kwargs)
        except (NoOptionError, NoSectionError):
            if default is LuigiConfigParser.NO_DEFAULT:
                raise
            if expected_type is not None and default is not None and \
               not isinstance(default, expected_type):
                raise
            return default

<<<<<<< HEAD
    def items(self, section):
        try:
            return ConfigParser.items(self, section)
        except NoSectionError:
            return []

    def get(self, section, option, default=NO_DEFAULT):
        return self._get_with_default(ConfigParser.get, section, option, default)
=======
    def get(self, section, option, default=NO_DEFAULT, **kwargs):
        return self._get_with_default(ConfigParser.get, section, option, default, **kwargs)
>>>>>>> 3a8fb72f

    def getboolean(self, section, option, default=NO_DEFAULT):
        return self._get_with_default(ConfigParser.getboolean, section, option, default, bool)

    def getint(self, section, option, default=NO_DEFAULT):
        return self._get_with_default(ConfigParser.getint, section, option, default, int)

    def getfloat(self, section, option, default=NO_DEFAULT):
        return self._get_with_default(ConfigParser.getfloat, section, option, default, float)

    def getintdict(self, section):
        try:
            return dict((key, int(value)) for key, value in self.items(section))
        except NoSectionError:
            return {}

    def set(self, section, option, value=None):
        if not ConfigParser.has_section(self, section):
            ConfigParser.add_section(self, section)

        return ConfigParser.set(self, section, option, value)


def get_config():
    """
    Convenience method (for backwards compatibility) for accessing config singleton.
    """
    return LuigiConfigParser.instance()<|MERGE_RESOLUTION|>--- conflicted
+++ resolved
@@ -81,19 +81,14 @@
                 raise
             return default
 
-<<<<<<< HEAD
     def items(self, section):
         try:
             return ConfigParser.items(self, section)
         except NoSectionError:
             return []
 
-    def get(self, section, option, default=NO_DEFAULT):
-        return self._get_with_default(ConfigParser.get, section, option, default)
-=======
     def get(self, section, option, default=NO_DEFAULT, **kwargs):
         return self._get_with_default(ConfigParser.get, section, option, default, **kwargs)
->>>>>>> 3a8fb72f
 
     def getboolean(self, section, option, default=NO_DEFAULT):
         return self._get_with_default(ConfigParser.getboolean, section, option, default, bool)
