# -*- coding: utf-8 -*-
#
# Copyright 2012-2015 Spotify AB
#
# Licensed under the Apache License, Version 2.0 (the "License");
# you may not use this file except in compliance with the License.
# You may obtain a copy of the License at
#
# http://www.apache.org/licenses/LICENSE-2.0
#
# Unless required by applicable law or agreed to in writing, software
# distributed under the License is distributed on an "AS IS" BASIS,
# WITHOUT WARRANTIES OR CONDITIONS OF ANY KIND, either express or implied.
# See the License for the specific language governing permissions and
# limitations under the License.
#

"""
luigi.configuration provides some convenience wrappers around Python's
ConfigParser to get configuration options from config files.

The default location for configuration files is luigi.cfg (or client.cfg) in the current
working directory, then /etc/luigi/client.cfg.

Configuration has largely been superseded by parameters since they can
do essentially everything configuration can do, plus a tighter integration
with the rest of Luigi.

See :doc:`/configuration` for more info.
"""

import logging
<<<<<<< HEAD
from ConfigParser import ConfigParser, NoOptionError, NoSectionError
import os
=======
import os
import warnings

try:
    from ConfigParser import ConfigParser, NoOptionError, NoSectionError
except ImportError:
    from configparser import ConfigParser, NoOptionError, NoSectionError

>>>>>>> a5f95fe2

class LuigiConfigParser(ConfigParser):
    NO_DEFAULT = object()
    _instance = None
<<<<<<< HEAD
    _config_paths = ['/etc/luigi/client.cfg', 'client.cfg']
    if os.environ.has_key("LUIGIPATH"):
        _config_paths.append(os.environ["LUIGIPATH"])
=======
    _config_paths = [
        '/etc/luigi/client.cfg',  # Deprecated old-style global luigi config
        '/etc/luigi/luigi.cfg',
        'client.cfg',  # Deprecated old-style local luigi config
        'luigi.cfg',
    ]
    if 'LUIGI_CONFIG_PATH' in os.environ:
        config_file = os.environ['LUIGI_CONFIG_PATH']
        if not os.path.isfile(config_file):
            warnings.warn("LUIGI_CONFIG_PATH points to a file which does not exist. Invalid file: {path}".format(path=config_file))
        else:
            _config_paths.append(config_file)
>>>>>>> a5f95fe2

    @classmethod
    def add_config_path(cls, path):
        cls._config_paths.append(path)
        cls.reload()

    @classmethod
    def instance(cls, *args, **kwargs):
        """ Singleton getter """
        if cls._instance is None:
            cls._instance = cls(*args, **kwargs)
            loaded = cls._instance.reload()
            logging.getLogger('luigi-interface').info('Loaded %r', loaded)

        return cls._instance

    @classmethod
    def reload(cls):
        # Warn about deprecated old-style config paths.
        deprecated_paths = [p for p in cls._config_paths if os.path.basename(p) == 'client.cfg' and os.path.exists(p)]
        if deprecated_paths:
            warnings.warn("Luigi configuration files named 'client.cfg' are deprecated if favor of 'luigi.cfg'. " +
                          "Found: {paths!r}".format(paths=deprecated_paths),
                          DeprecationWarning)

        return cls.instance().read(cls._config_paths)

    def _get_with_default(self, method, section, option, default, expected_type=None, **kwargs):
        """
        Gets the value of the section/option using method.

        Returns default if value is not found.

        Raises an exception if the default value is not None and doesn't match the expected_type.
        """
        try:
            return method(self, section, option, **kwargs)
        except (NoOptionError, NoSectionError):
            if default is LuigiConfigParser.NO_DEFAULT:
                raise
            if expected_type is not None and default is not None and \
               not isinstance(default, expected_type):
                raise
            return default

    def get(self, section, option, default=NO_DEFAULT, **kwargs):
        return self._get_with_default(ConfigParser.get, section, option, default, **kwargs)

    def getboolean(self, section, option, default=NO_DEFAULT):
        return self._get_with_default(ConfigParser.getboolean, section, option, default, bool)

    def getint(self, section, option, default=NO_DEFAULT):
        return self._get_with_default(ConfigParser.getint, section, option, default, int)

    def getfloat(self, section, option, default=NO_DEFAULT):
        return self._get_with_default(ConfigParser.getfloat, section, option, default, float)

    def getintdict(self, section):
        try:
            return dict((key, int(value)) for key, value in self.items(section))
        except NoSectionError:
            return {}

    def set(self, section, option, value=None):
        if not ConfigParser.has_section(self, section):
            ConfigParser.add_section(self, section)

        return ConfigParser.set(self, section, option, value)


def get_config():
    """
    Convenience method (for backwards compatibility) for accessing config singleton.
    """
    return LuigiConfigParser.instance()<|MERGE_RESOLUTION|>--- conflicted
+++ resolved
@@ -30,10 +30,6 @@
 """
 
 import logging
-<<<<<<< HEAD
-from ConfigParser import ConfigParser, NoOptionError, NoSectionError
-import os
-=======
 import os
 import warnings
 
@@ -42,16 +38,10 @@
 except ImportError:
     from configparser import ConfigParser, NoOptionError, NoSectionError
 
->>>>>>> a5f95fe2
 
 class LuigiConfigParser(ConfigParser):
     NO_DEFAULT = object()
     _instance = None
-<<<<<<< HEAD
-    _config_paths = ['/etc/luigi/client.cfg', 'client.cfg']
-    if os.environ.has_key("LUIGIPATH"):
-        _config_paths.append(os.environ["LUIGIPATH"])
-=======
     _config_paths = [
         '/etc/luigi/client.cfg',  # Deprecated old-style global luigi config
         '/etc/luigi/luigi.cfg',
@@ -64,7 +54,6 @@
             warnings.warn("LUIGI_CONFIG_PATH points to a file which does not exist. Invalid file: {path}".format(path=config_file))
         else:
             _config_paths.append(config_file)
->>>>>>> a5f95fe2
 
     @classmethod
     def add_config_path(cls, path):
