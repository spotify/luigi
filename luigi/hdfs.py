# Copyright (c) 2012 Spotify AB
#
# Licensed under the Apache License, Version 2.0 (the "License"); you may not
# use this file except in compliance with the License. You may obtain a copy of
# the License at
#
# http://www.apache.org/licenses/LICENSE-2.0
#
# Unless required by applicable law or agreed to in writing, software
# distributed under the License is distributed on an "AS IS" BASIS, WITHOUT
# WARRANTIES OR CONDITIONS OF ANY KIND, either express or implied. See the
# License for the specific language governing permissions and limitations under
# the License.

import subprocess
import os
import random
import urlparse
import luigi.format
import luigi.contrib.target
import datetime
import re
import warnings
from luigi.target import FileSystem, FileSystemTarget, FileAlreadyExists
import configuration
import logging
import getpass
logger = logging.getLogger('luigi-interface')


class HDFSCliError(Exception):

    def __init__(self, command, returncode, stdout, stderr):
        self.returncode = returncode
        self.stdout = stdout
        self.stderr = stderr
        msg = ("Command %r failed [exit code %d]\n" +
               "---stdout---\n" +
               "%s\n" +
               "---stderr---\n" +
               "%s" +
               "------------") % (command, returncode, stdout, stderr)
        super(HDFSCliError, self).__init__(msg)


def call_check(command):
    p = subprocess.Popen(command, stdout=subprocess.PIPE, stderr=subprocess.PIPE, close_fds=True)
    stdout, stderr = p.communicate()
    if p.returncode != 0:
        raise HDFSCliError(command, p.returncode, stdout, stderr)
    return stdout


def load_hadoop_cmd():
    return [luigi.configuration.get_config().get('hadoop', 'command', 'hadoop')]


def tmppath(path=None, include_unix_username=True):
    """
    @param path: target path for which it is needed to generate temporary location
    @type path: str
    @type include_unix_username: bool
    @rtype: str

    Note that include_unix_username might work on windows too.
    """
    addon = "luigitemp-%08d" % random.randrange(1e9)
    temp_dir = '/tmp'  # default tmp dir if none is specified in config

    # 1. Figure out to which temporary directory to place
    configured_hdfs_tmp_dir = configuration.get_config().get('core', 'hdfs-tmp-dir', None)
    if configured_hdfs_tmp_dir is not None:
        # config is superior
        base_dir = configured_hdfs_tmp_dir
    elif path is not None:
        # need to copy correct schema and network location
        parsed = urlparse.urlparse(path)
        base_dir = urlparse.urlunparse((parsed.scheme, parsed.netloc, temp_dir, '', '', ''))
    else:
        # just system temporary directory
        base_dir = temp_dir

    # 2. Figure out what to place
    if path is not None:
        if path.startswith(temp_dir + '/'):
            # Not 100%, but some protection from directories like /tmp/tmp/file
            subdir = path[len(temp_dir):]
        else:
            # Protection from /tmp/hdfs:/dir/file
            parsed = urlparse.urlparse(path)
            subdir = parsed.path
        subdir = subdir.lstrip('/') + '-'
    else:
        # just return any random temporary location
        subdir = ''

    if include_unix_username:
        subdir = os.path.join(getpass.getuser(), subdir)

    return os.path.join(base_dir, subdir + addon)


def list_path(path):
    if isinstance(path, list) or isinstance(path, tuple):
        return path
    if isinstance(path, str) or isinstance(path, unicode):
        return [path, ]
    return [str(path), ]

<<<<<<< HEAD
def is_dangerous_rm_path(path):
    """ Determines if it is dangerous to remove such a path:

    * blanks
    * top level root, e.g. /
    * absolute path that is one level deep, e.g. /etc or /opt
    * tilde, e.g. ~

    :return bool: True if too dangerous

    >>> for danger in ['~', '~/', ' ', '/', '/opt', '/etc/', '/etc//',
    ...                '//', ' /opt ', ' /opt// ', '//opt']:
    ...     assert is_dangerous_rm_path(danger), 'expected dangerous: %r' % danger
    >>> for safe in ['~/foo', '/foo/bar', 'foo', ' foo ', 'bar/', 'silly//']:
    ...     assert not is_dangerous_rm_path(safe), 'expected safe: %r' % safe
    >>> try:
    ...     is_dangerous_rm_path(None)
    ... except AttributeError:
    ...     pass
    """
    path = path.strip().rstrip('/')

    if path.startswith('/'):
        path = path.lstrip('/')
        return len(path.split('/')) <= 1
    else:
        return path in ('', '~')
=======
>>>>>>> 7a2a95a2

class HdfsClient(FileSystem):

    """This client uses Apache 2.x syntax for file system commands, which also matched CDH4"""

    recursive_listdir_cmd = ['-ls', '-R']

    def exists(self, path):
        """ Use ``hadoop fs -stat`` to check file existence
        """

        cmd = load_hadoop_cmd() + ['fs', '-stat', path]
        logger.debug('Running file existence check: %s' % u' '.join(cmd))
        p = subprocess.Popen(cmd, stdout=subprocess.PIPE, stderr=subprocess.PIPE, close_fds=True)
        stdout, stderr = p.communicate()
        if p.returncode == 0:
            return True
        else:
            not_found_pattern = "^.*No such file or directory$"
            not_found_re = re.compile(not_found_pattern)
            for line in stderr.split('\n'):
                if not_found_re.match(line):
                    return False
            raise HDFSCliError(cmd, p.returncode, stdout, stderr)

    def rename(self, path, dest):
        parent_dir = os.path.dirname(dest)
        if parent_dir != '' and not self.exists(parent_dir):
            self.mkdir(parent_dir)
        if type(path) not in (list, tuple):
            path = [path]
        else:
            warnings.warn("Renaming multiple files at once is not atomic.")
        call_check(load_hadoop_cmd() + ['fs', '-mv'] + path + [dest])

<<<<<<< HEAD
    def remove(self, path, recursive=True, skip_trash=False, chicken=True):
=======
    def rename_dont_move(self, path, dest):
        """
        Override this method with an implementation that uses rename2, which is
        a rename operation that never moves. For instance, `rename2 a b` never
        moves `a` into `b` folder.  Currently, the hadoop cli does not support
        this operation.  We keep the interface simple by just aliasing this to
        normal rename and let individual implementations redefine the method.

        rename2: https://github.com/apache/hadoop/blob/ae91b13/hadoop-hdfs-project/hadoop-hdfs/src/main/java/org/apache/hadoop/hdfs/protocol/ClientProtocol.java#L483-L523
        """
        warnings.warn("Configured HDFS client doesn't support rename_dont_move, using normal mv operation instead.")
        if self.exists(dest):
            return False
        self.rename(path, dest)
        return True

    def remove(self, path, recursive=True, skip_trash=False):
>>>>>>> 7a2a95a2
        if recursive:
            cmd = load_hadoop_cmd() + ['fs', '-rm', '-r']

            if chicken and is_dangerous_rm_path(path):
                raise ValueError("Too chicken to recursively "
                        "delete '%s'" % path)
        else:
            cmd = load_hadoop_cmd() + ['fs', '-rm']

        if skip_trash:
            cmd = cmd + ['-skipTrash']

        cmd = cmd + [path]
        call_check(cmd)

    def chmod(self, path, permissions, recursive=False):
        if recursive:
            cmd = load_hadoop_cmd() + ['fs', '-chmod', '-R', permissions, path]
        else:
            cmd = load_hadoop_cmd() + ['fs', '-chmod', permissions, path]
        call_check(cmd)

    def chown(self, path, owner, group, recursive=False):
        if owner is None:
            owner = ''
        if group is None:
            group = ''
        ownership = "%s:%s" % (owner, group)
        if recursive:
            cmd = load_hadoop_cmd() + ['fs', '-chown', '-R', ownership, path]
        else:
            cmd = load_hadoop_cmd() + ['fs', '-chown', ownership, path]
        call_check(cmd)

    def count(self, path):
        cmd = load_hadoop_cmd() + ['fs', '-count', path]
        stdout = call_check(cmd)
        lines = stdout.split('\n')
        for line in stdout.split('\n'):
            if line.startswith("OpenJDK 64-Bit Server VM warning") or line.startswith("It's highly recommended") or not line:
                lines.pop(lines.index(line))
            else:
<<<<<<< HEAD
               (dir_count, file_count, content_size, ppath) = stdout.split()
=======
                (dir_count, file_count, content_size, ppath) = stdout.split()
>>>>>>> 7a2a95a2
        results = {'content_size': content_size, 'dir_count': dir_count, 'file_count': file_count}
        return results

    def copy(self, path, destination):
        call_check(load_hadoop_cmd() + ['fs', '-cp', path, destination])

    def put(self, local_path, destination):
        call_check(load_hadoop_cmd() + ['fs', '-put', local_path, destination])

    def get(self, path, local_destination):
        call_check(load_hadoop_cmd() + ['fs', '-get', path, local_destination])

    def getmerge(self, path, local_destination, new_line=False):
        if new_line:
            cmd = load_hadoop_cmd() + ['fs', '-getmerge', '-nl', path, local_destination]
        else:
            cmd = load_hadoop_cmd() + ['fs', '-getmerge', path, local_destination]
        call_check(cmd)

    def mkdir(self, path, parents=True, raise_if_exists=False):
        if (parents and raise_if_exists):
            raise NotImplementedError("HdfsClient.mkdir can't raise with -p")
        try:
            cmd = (load_hadoop_cmd() + ['fs', '-mkdir'] +
                   (['-p'] if parents else []) +
                   [path])
            call_check(cmd)
        except HDFSCliError as ex:
            if "File exists" in ex.stderr:
                if raise_if_exists:
                    raise FileAlreadyExists(ex.stderr)
            else:
                raise

    def listdir(self, path, ignore_directories=False, ignore_files=False,
                include_size=False, include_type=False, include_time=False, recursive=False):
        if not path:
            path = "."  # default to current/home catalog

        if recursive:
            cmd = load_hadoop_cmd() + ['fs'] + self.recursive_listdir_cmd + [path]
        else:
            cmd = load_hadoop_cmd() + ['fs', '-ls', path]
        lines = call_check(cmd).split('\n')

        for line in lines:
            if not line:
                continue
            elif line.startswith('OpenJDK 64-Bit Server VM warning') or line.startswith('It\'s highly recommended') or line.startswith('Found'):
                continue  # "hadoop fs -ls" outputs "Found %d items" as its first line
            elif ignore_directories and line[0] == 'd':
                continue
            elif ignore_files and line[0] == '-':
                continue
            data = line.split(' ')

            file = data[-1]
            size = int(data[-4])
            line_type = line[0]
            extra_data = ()

            if include_size:
                extra_data += (size,)
            if include_type:
                extra_data += (line_type,)
            if include_time:
                time_str = '%sT%s' % (data[-3], data[-2])
                modification_time = datetime.datetime.strptime(time_str,
                                                               '%Y-%m-%dT%H:%M')
                extra_data += (modification_time,)

            if len(extra_data) > 0:
                yield (file,) + extra_data
            else:
                yield file


class SnakebiteHdfsClient(HdfsClient):

    """
    This client uses Spotify's snakebite client whenever possible.
    @author: Alan Brenner <alan@magnetic.com> github.com/alanbbr
    """

    def __init__(self):
        super(SnakebiteHdfsClient, self).__init__()
        try:
            from snakebite.client import Client
            self.config = configuration.get_config()
            self._bite = None
            self.pid = -1
        except Exception as err:    # IGNORE:broad-except
            raise RuntimeError("You must specify namenode_host and namenode_port "
                               "in the [hdfs] section of your luigi config in "
                               "order to use luigi's snakebite support", err)

    def __new__(cls):
        try:
            from snakebite.client import Client
            this = super(SnakebiteHdfsClient, cls).__new__(cls)
            return this
        except ImportError:
            logger.warning("Failed to load snakebite.client. Using HdfsClient.")
            return HdfsClient()

    def get_bite(self):
        """
        If Luigi has forked, we have a different PID, and need to reconnect.
        """
        if self.pid != os.getpid() or not self._bite:
            client_kwargs = dict(filter(lambda k_v: k_v[1] is not None and k_v[1] != '', {
                'hadoop_version': self.config.getint("hdfs", "client_version", None),
                'effective_user': self.config.get("hdfs", "effective_user", None)
            }.iteritems()))
            if self.config.getboolean("hdfs", "snakebite_autoconfig", False):
                """
                This is fully backwards compatible with the vanilla Client and can be used for a non HA cluster as well.
                This client tries to read ``${HADOOP_PATH}/conf/hdfs-site.xml`` to get the address of the namenode.
                The behaviour is the same as Client.
                """
                from snakebite.client import AutoConfigClient
                self._bite = AutoConfigClient(**client_kwargs)
            else:
                from snakebite.client import Client
                self._bite = Client(self.config.get("hdfs", "namenode_host"), self.config.getint("hdfs", "namenode_port"), **client_kwargs)
        return self._bite

    def exists(self, path):
        """
        Use snakebite.test to check file existence.

        :param path: path to test
        :type path: string
        :return: boolean, True if path exists in HDFS
        """
        try:
            return self.get_bite().test(path, exists=True)
        except Exception as err:    # IGNORE:broad-except
            raise HDFSCliError("snakebite.test", -1, str(err), repr(err))

    def rename(self, path, dest):
        """
        Use snakebite.rename, if available.

        :param path: source file(s)
        :type path: either a string or sequence of strings
        :param dest: destination file (single input) or directory (multiple)
        :type dest: string
        :return: list of renamed items
        """
        parts = dest.rstrip('/').split('/')
        if len(parts) > 1:
            dir_path = '/'.join(parts[0:-1])
            if not self.exists(dir_path):
                self.mkdir(dir_path, parents=True)
        return list(self.get_bite().rename(list_path(path), dest))

<<<<<<< HEAD
    def remove(self, path, recursive=True, skip_trash=False, chicken=True):
=======
    def rename_dont_move(self, path, dest):
        """
        Use snakebite.rename_dont_move, if available.

        :param path: source path (single input)
        :type path: string
        :param dest: destination path
        :type dest: string
        :return: True if succeeded
        :raises: snakebite.errors.FileAlreadyExistsException
        """
        from snakebite.errors import FileAlreadyExistsException
        try:
            self.get_bite().rename2(path, dest, overwriteDest=False)
            return True
        except FileAlreadyExistsException:
            return False

    def remove(self, path, recursive=True, skip_trash=False):
>>>>>>> 7a2a95a2
        """
        Use snakebite.delete, if available.

        :param path: delete-able file(s) or directory(ies)
        :type path: either a string or a sequence of strings
        :param recursive: delete directories trees like \*nix: rm -r
        :type recursive: boolean, default is True
        :param skip_trash: do or don't move deleted items into the trash first
        :type skip_trash: boolean, default is False (use trash)
        :param chicken: enable safety checks before removing dangerous paths
        :type chicken: boolean, default is True
        :return: list of deleted items
        """
        return list(self.get_bite().delete(list_path(path), recurse=recursive))

    def chmod(self, path, permissions, recursive=False):
        """
        Use snakebite.chmod, if available.

        :param path: update-able file(s)
        :type path: either a string or sequence of strings
        :param permissions: \*nix style permission number
        :type permissions: octal
        :param recursive: change just listed entry(ies) or all in directories
        :type recursive: boolean, default is False
        :return: list of all changed items
        """
        return list(self.get_bite().chmod(list_path(path),
                                          permissions, recursive))

    def chown(self, path, owner, group, recursive=False):
        """
        Use snakebite.chown/chgrp, if available.

        One of owner or group must be set. Just setting group calls chgrp.

        :param path: update-able file(s)
        :type path: either a string or sequence of strings
        :param owner: new owner, can be blank
        :type owner: string
        :param group: new group, can be blank
        :type group: string
        :param recursive: change just listed entry(ies) or all in directories
        :type recursive: boolean, default is False
        :return: list of all changed items
        """
        bite = self.get_bite()
        if owner:
            if group:
                return all(bite.chown(list_path(path), "%s:%s" % (owner, group),
                                      recurse=recursive))
            return all(bite.chown(list_path(path), owner, recurse=recursive))
        return list(bite.chgrp(list_path(path), group, recurse=recursive))

    def count(self, path):
        """
        Use snakebite.count, if available.

        :param path: directory to count the contents of
        :type path: string
        :return: dictionary with content_size, dir_count and file_count keys
        """
        try:
            (dir_count, file_count, content_size, ppath) = \
                self.get_bite().count(list_path(path)).next().split()
        except StopIteration:
            dir_count = file_count = content_size = 0
        return {'content_size': content_size, 'dir_count': dir_count,
                'file_count': file_count}

    def get(self, path, local_destination):
        """
        Use snakebite.copyToLocal, if available.

        :param path: HDFS file
        :type path: string
        :param local_destination: path on the system running Luigi
        :type local_destination: string
        """
        return list(self.get_bite().copyToLocal(list_path(path),
                                                local_destination))

    def mkdir(self, path, parents=True, mode=0o755, raise_if_exists=False):
        """
        Use snakebite.mkdir, if available.

        Snakebite's mkdir method allows control over full path creation, so by
        default, tell it to build a full path to work like ``hadoop fs -mkdir``.

        :param path: HDFS path to create
        :type path: string
        :param parents: create any missing parent directories
        :type parents: boolean, default is True
        :param mode: \*nix style owner/group/other permissions
        :type mode: octal, default 0755
        """
        result = list(self.get_bite().mkdir(list_path(path),
                                            create_parent=parents, mode=mode))
        if raise_if_exists and "ile exists" in result[0].get('error', ''):
            raise luigi.target.FileAlreadyExists("%s exists" % (path, ))
        return result

    def listdir(self, path, ignore_directories=False, ignore_files=False,
                include_size=False, include_type=False, include_time=False,
                recursive=False):
        """
        Use snakebite.ls to get the list of items in a directory.

        :param path: the directory to list
        :type path: string
        :param ignore_directories: if True, do not yield directory entries
        :type ignore_directories: boolean, default is False
        :param ignore_files: if True, do not yield file entries
        :type ignore_files: boolean, default is False
        :param include_size: include the size in bytes of the current item
        :type include_size: boolean, default is False (do not include)
        :param include_type: include the type (d or f) of the current item
        :type include_type: boolean, default is False (do not include)
        :param include_time: include the last modification time of the current item
        :type include_time: boolean, default is False (do not include)
        :param recursive: list subdirectory contents
        :type recursive: boolean, default is False (do not recurse)
        :return: yield with a string, or if any of the include_* settings are
            true, a tuple starting with the path, and include_* items in order
        """
        bite = self.get_bite()
        for entry in bite.ls(list_path(path), recurse=recursive):
            if ignore_directories and entry['file_type'] == 'd':
                continue
            if ignore_files and entry['file_type'] == 'f':
                continue
            rval = [entry['path'], ]
            if include_size:
                rval.append(entry['length'])
            if include_type:
                rval.append(entry['file_type'])
            if include_time:
                rval.append(datetime.datetime.fromtimestamp(entry['modification_time'] / 1000))
            if len(rval) > 1:
                yield tuple(rval)
            else:
                yield rval[0]


class HdfsClientCdh3(HdfsClient):

    """This client uses CDH3 syntax for file system commands"""
<<<<<<< HEAD
    def mkdir(self, path, parents=False, raise_if_exists=False):
=======

    def mkdir(self, path):
>>>>>>> 7a2a95a2
        '''
        No -p switch, so this will fail creating ancestors

        :param parents: ignored
        '''
        try:
            call_check(load_hadoop_cmd() + ['fs', '-mkdir', path])
        except HDFSCliError as ex:
            if "File exists" in ex.stderr:
                if raise_if_exists:
                    raise FileAlreadyExists(ex.stderr)
            else:
                raise

    def remove(self, path, recursive=True, skip_trash=False, chicken=True):
        if recursive:
            cmd = load_hadoop_cmd() + ['fs', '-rmr']

            if chicken and is_dangerous_rm_path(path):
                raise ValueError("Too chicken to recursively "
                        "delete '%s'" % path)
        else:
            cmd = load_hadoop_cmd() + ['fs', '-rm']

        if skip_trash:
            cmd = cmd + ['-skipTrash']

        cmd = cmd + [path]
        call_check(cmd)


class HdfsClientApache1(HdfsClientCdh3):

    """This client uses Apache 1.x syntax for file system commands,
    which are similar to CDH3 except for the file existence check"""

    recursive_listdir_cmd = ['-lsr']

    def exists(self, path):
        cmd = load_hadoop_cmd() + ['fs', '-test', '-e', path]
        p = subprocess.Popen(cmd, stdout=subprocess.PIPE, stderr=subprocess.PIPE, close_fds=True)
        stdout, stderr = p.communicate()
        if p.returncode == 0:
            return True
        elif p.returncode == 1:
            return False
        else:
            raise HDFSCliError(cmd, p.returncode, stdout, stderr)


def get_configured_hadoop_version():
    """
    CDH4 (hadoop 2+) has a slightly different syntax for interacting with hdfs
    via the command line. The default version is CDH4, but one can override
    this setting with "cdh3" or "apache1" in the hadoop section of the config
    in order to use the old syntax
    """
    return configuration.get_config().get("hadoop", "version", "cdh4").lower()


def get_configured_hdfs_client(show_warnings=True):
    """ This is a helper that fetches the configuration value for 'client' in
    the [hdfs] section. It will return the client that retains backwards
    compatibility when 'client' isn't configured. """
    config = configuration.get_config()
    custom = config.get("hdfs", "client", None)
    if custom:
        # Eventually this should be the only valid code path
        return custom
    if config.getboolean("hdfs", "use_snakebite", False):
        if show_warnings:
            warnings.warn("Deprecated: Just specify 'client: snakebite' in config")
        return "snakebite"
    if show_warnings:
        warnings.warn("Deprecated: Specify 'client: hadoopcli' in config")
    return "hadoopcli"  # The old default when not specified


def create_hadoopcli_client():
    """ Given that we want one of the hadoop cli clients (unlike snakebite),
    this one will return the right one """
    version = get_configured_hadoop_version()
    if version == "cdh4":
        return HdfsClient()
    elif version == "cdh3":
        return HdfsClientCdh3()
    elif version == "apache1":
        return HdfsClientApache1()
    else:
        raise Exception("Error: Unknown version specified in Hadoop version"
                        "configuration parameter")


def get_autoconfig_client(show_warnings=True):
    """Creates the client as specified in the `client.cfg` configuration"""
    configured_client = get_configured_hdfs_client(show_warnings=show_warnings)
    if configured_client == "snakebite":
        return SnakebiteHdfsClient()
    if configured_client == "snakebite_with_hadoopcli_fallback":
        return luigi.contrib.target.CascadingClient([SnakebiteHdfsClient(),
                                                     create_hadoopcli_client()])
    if configured_client == "hadoopcli":
        return create_hadoopcli_client()
    raise Exception("Unknown hdfs client " + get_configured_hdfs_client())

# Suppress warnings so that importing luigi.hdfs doesn't show a deprecated warning.
client = get_autoconfig_client(show_warnings=False)
exists = client.exists
rename = client.rename
remove = client.remove
mkdir = client.mkdir
listdir = client.listdir


class HdfsReadPipe(luigi.format.InputPipeProcessWrapper):

    def __init__(self, path):
        super(HdfsReadPipe, self).__init__(load_hadoop_cmd() + ['fs', '-cat', path])


class HdfsAtomicWritePipe(luigi.format.OutputPipeProcessWrapper):

    """ File like object for writing to HDFS

    The referenced file is first written to a temporary location and then
    renamed to final location on close(). If close() isn't called
    the temporary file will be cleaned up when this object is
    garbage collected

    TODO: if this is buggy, change it so it first writes to a
    local temporary file and then uploads it on completion
    """

    def __init__(self, path):
        self.path = path
        self.tmppath = tmppath(self.path)
        parent_dir = os.path.dirname(self.tmppath)
        mkdir(parent_dir, parents=True, raise_if_exists=False)
        super(HdfsAtomicWritePipe, self).__init__(load_hadoop_cmd() + ['fs', '-put', '-', self.tmppath])

    def abort(self):
        logger.info("Aborting %s('%s'). Removing temporary file '%s'",
                    self.__class__.__name__, self.path, self.tmppath)
        super(HdfsAtomicWritePipe, self).abort()
        remove(self.tmppath)

    def close(self):
        super(HdfsAtomicWritePipe, self).close()
        rename(self.tmppath, self.path)


class HdfsAtomicWriteDirPipe(luigi.format.OutputPipeProcessWrapper):

    """ Writes a data<data_extension> file to a directory at <path> """

    def __init__(self, path, data_extension=""):
        self.path = path
        self.tmppath = tmppath(self.path)
        self.datapath = self.tmppath + ("/data%s" % data_extension)
        super(HdfsAtomicWriteDirPipe, self).__init__(load_hadoop_cmd() + ['fs', '-put', '-', self.datapath])

    def abort(self):
        logger.info("Aborting %s('%s'). Removing temporary dir '%s'",
                    self.__class__.__name__, self.path, self.tmppath)
        super(HdfsAtomicWriteDirPipe, self).abort()
        remove(self.tmppath)

    def close(self):
        super(HdfsAtomicWriteDirPipe, self).close()
        rename(self.tmppath, self.path)


class Plain(luigi.format.Format):

    @classmethod
    def hdfs_reader(cls, path):
        return HdfsReadPipe(path)

    @classmethod
    def pipe_writer(cls, output_pipe):
        return output_pipe


class PlainDir(luigi.format.Format):

    @classmethod
    def hdfs_reader(cls, path):
        # exclude underscore-prefixedfiles/folders (created by MapReduce)
        return HdfsReadPipe("%s/[^_]*" % path)

    @classmethod
    def hdfs_writer(cls, path):
        return HdfsAtomicWriteDirPipe(path)


class HdfsTarget(FileSystemTarget):

    def __init__(self, path=None, format=Plain, is_tmp=False, fs=None):
        if path is None:
            assert is_tmp
            path = tmppath()
        super(HdfsTarget, self).__init__(path)
        self.format = format
        self.is_tmp = is_tmp
        (scheme, netloc, path, query, fragment) = urlparse.urlsplit(path)
        if ":" in path:
            raise ValueError('colon is not allowed in hdfs filenames')
        self._fs = fs or get_autoconfig_client()

    def __del__(self):
        # TODO: not sure is_tmp belongs in Targets construction arguments
        if self.is_tmp and self.exists():
            self.remove()

    @property
    def fs(self):
        return self._fs

    def glob_exists(self, expected_files):
        ls = list(listdir(self.path))
        if len(ls) == expected_files:
            return True
        return False

    def open(self, mode='r'):
        if mode not in ('r', 'w'):
            raise ValueError("Unsupported open mode '%s'" % mode)

        if mode == 'r':
            try:
                return self.format.hdfs_reader(self.path)
            except NotImplementedError:
                return self.format.pipe_reader(HdfsReadPipe(self.path))
        else:
            try:
                return self.format.hdfs_writer(self.path)
            except NotImplementedError:
                return self.format.pipe_writer(HdfsAtomicWritePipe(self.path))

    def remove(self, skip_trash=False, chicken=True):
        remove(self.path, skip_trash=skip_trash, chicken=chicken)

    @luigi.util.deprecate_kwarg('fail_if_exists', 'raise_if_exists', False)
    def rename(self, path, fail_if_exists=False):
        """ Rename does not change self.path, so be careful with assumptions

        Not recommendeed for directories. Use move_dir.  spotify/luigi#522
        """
        if isinstance(path, HdfsTarget):
            path = path.path
        if fail_if_exists and exists(path):
            raise RuntimeError('Destination exists: %s' % path)
        rename(self.path, path)

    @luigi.util.deprecate_kwarg('fail_if_exists', 'raise_if_exists', False)
    def move(self, path, fail_if_exists=False):
        """ Move does not change self.path, so be careful with assumptions

        Not recommendeed for directories. Use move_dir.  spotify/luigi#522
        """
        self.rename(path, raise_if_exists=fail_if_exists)

    def move_dir(self, path):
        """ Rename a directory. The implementation uses `rename_dont_move`,
        which on some clients is just a normal `mv` operation, which can cause
        nested directories.

        One could argue that the implementation should use the
        mkdir+raise_if_exists approach, but we at Spotify have had more trouble
        with that over just using plain mv.  See spotify/luigi#557
        """
        move_succeeded = self.fs.rename_dont_move(self.path, path)
        if move_succeeded:
            self.path = path
        return move_succeeded

    def is_writable(self):
        if "/" in self.path:
            # example path: /log/ap/2013-01-17/00
            parts = self.path.split("/")
            # start with the full path and then up the tree until we can check
            length = len(parts)
            for part in xrange(length):
                path = "/".join(parts[0:length - part]) + "/"
                if exists(path):
                    # if the path exists and we can write there, great!
                    if self._is_writable(path):
                        return True
                    # if it exists and we can't =( sad panda
                    else:
                        return False
            # We went through all parts of the path and we still couldn't find
            # one that exists.
            return False

    def _is_writable(self, path):
        test_path = path + '.test_write_access-%09d' % random.randrange(1e10)
        return_value = subprocess.call(load_hadoop_cmd() + ['fs', '-touchz', test_path])
        if return_value != 0:
            return False
        else:
            remove(test_path, recursive=False)
            return True<|MERGE_RESOLUTION|>--- conflicted
+++ resolved
@@ -107,7 +107,6 @@
         return [path, ]
     return [str(path), ]
 
-<<<<<<< HEAD
 def is_dangerous_rm_path(path):
     """ Determines if it is dangerous to remove such a path:
 
@@ -135,8 +134,6 @@
         return len(path.split('/')) <= 1
     else:
         return path in ('', '~')
-=======
->>>>>>> 7a2a95a2
 
 class HdfsClient(FileSystem):
 
@@ -172,9 +169,6 @@
             warnings.warn("Renaming multiple files at once is not atomic.")
         call_check(load_hadoop_cmd() + ['fs', '-mv'] + path + [dest])
 
-<<<<<<< HEAD
-    def remove(self, path, recursive=True, skip_trash=False, chicken=True):
-=======
     def rename_dont_move(self, path, dest):
         """
         Override this method with an implementation that uses rename2, which is
@@ -191,8 +185,7 @@
         self.rename(path, dest)
         return True
 
-    def remove(self, path, recursive=True, skip_trash=False):
->>>>>>> 7a2a95a2
+    def remove(self, path, recursive=True, skip_trash=False, chicken=True):
         if recursive:
             cmd = load_hadoop_cmd() + ['fs', '-rm', '-r']
 
@@ -235,11 +228,7 @@
             if line.startswith("OpenJDK 64-Bit Server VM warning") or line.startswith("It's highly recommended") or not line:
                 lines.pop(lines.index(line))
             else:
-<<<<<<< HEAD
-               (dir_count, file_count, content_size, ppath) = stdout.split()
-=======
                 (dir_count, file_count, content_size, ppath) = stdout.split()
->>>>>>> 7a2a95a2
         results = {'content_size': content_size, 'dir_count': dir_count, 'file_count': file_count}
         return results
 
@@ -397,9 +386,6 @@
                 self.mkdir(dir_path, parents=True)
         return list(self.get_bite().rename(list_path(path), dest))
 
-<<<<<<< HEAD
-    def remove(self, path, recursive=True, skip_trash=False, chicken=True):
-=======
     def rename_dont_move(self, path, dest):
         """
         Use snakebite.rename_dont_move, if available.
@@ -418,8 +404,7 @@
         except FileAlreadyExistsException:
             return False
 
-    def remove(self, path, recursive=True, skip_trash=False):
->>>>>>> 7a2a95a2
+    def remove(self, path, recursive=True, skip_trash=False, chicken=True):
         """
         Use snakebite.delete, if available.
 
@@ -567,12 +552,7 @@
 class HdfsClientCdh3(HdfsClient):
 
     """This client uses CDH3 syntax for file system commands"""
-<<<<<<< HEAD
     def mkdir(self, path, parents=False, raise_if_exists=False):
-=======
-
-    def mkdir(self, path):
->>>>>>> 7a2a95a2
         '''
         No -p switch, so this will fail creating ancestors
 
