--- conflicted
+++ resolved
@@ -571,25 +571,16 @@
 
 
 class HdfsClientCdh3(HdfsClient):
-<<<<<<< HEAD
-
-    """This client uses CDH3 syntax for file system commands"""
+    """
+    This client uses CDH3 syntax for file system commands.
+    """
+
     def mkdir(self, path, parents=False, raise_if_exists=False):
         '''
         No -p switch, so this will fail creating ancestors
 
         :param parents: ignored
         '''
-=======
-    """
-    This client uses CDH3 syntax for file system commands.
-    """
-
-    def mkdir(self, path):
-        """
-        No -p switch, so this will fail creating ancestors.
-        """
->>>>>>> d27cde22
         try:
             call_check(load_hadoop_cmd() + ['fs', '-mkdir', path])
         except HDFSCliError as ex:
