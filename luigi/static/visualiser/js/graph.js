--- conflicted
+++ resolved
@@ -33,12 +33,7 @@
             name: task.name,
             taskId: task.taskId,
             status: task.status,
-<<<<<<< HEAD
-            graphUrl: "#"+task.taskId,
-            trackingUrl: task.tracking_url,
-=======
             trackingUrl: this.hashBase + task.taskId,
->>>>>>> 0ebf37f2
             deps: deps,
             params: task.params,
             priority: task.priority,
