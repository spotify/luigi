# -*- coding: utf-8 -*-
#
# Copyright 2012-2015 Spotify AB
#
# Licensed under the Apache License, Version 2.0 (the "License");
# you may not use this file except in compliance with the License.
# You may obtain a copy of the License at
#
# http://www.apache.org/licenses/LICENSE-2.0
#
# Unless required by applicable law or agreed to in writing, software
# distributed under the License is distributed on an "AS IS" BASIS,
# WITHOUT WARRANTIES OR CONDITIONS OF ANY KIND, either express or implied.
# See the License for the specific language governing permissions and
# limitations under the License.
#
"""
Simple REST server that takes commands in a JSON payload
Interface to the :py:class:`~luigi.scheduler.CentralPlannerScheduler` class.
See :doc:`/central_scheduler` for more info.
"""
#
# Description: Added codes for visualization of how long each task takes
# running-time until it reaches the next status (failed or done)
# At "{base_url}/tasklist", all completed(failed or done) tasks are shown.
# At "{base_url}/tasklist", a user can select one specific task to see
# how its running-time has changed over time.
# At "{base_url}/tasklist/{task_name}", it visualizes a multi-bar graph
# that represents the changes of the running-time for a selected task
# up to the next status (failed or done).
# This visualization let us know how the running-time of the specific task
# has changed over time.
#
# Copyright 2015 Naver Corp.
# Author Yeseul Park (yeseul.park@navercorp.com)
#

import atexit
import json
import logging
import mimetypes
import os
import posixpath
import signal
import sys
import datetime
import time

import pkg_resources
import tornado.httpclient
import tornado.httpserver
import tornado.ioloop
import tornado.netutil
import tornado.web

from luigi import configuration
from luigi.scheduler import CentralPlannerScheduler

<<<<<<< HEAD
def _create_scheduler():
    config = configuration.get_config()
    retry_delay = config.getfloat('scheduler', 'retry-delay', 900.0)
    remove_delay = config.getfloat('scheduler', 'remove-delay', 600.0)
    worker_disconnect_delay = config.getfloat('scheduler', 'worker-disconnect-delay', 60.0)
    state_path = config.get('scheduler', 'state-path', '/var/lib/luigi-server/state.pickle')
    if config.getboolean('scheduler', 'record_task_history', False):
        import db_task_history  # Needs sqlalchemy, thus imported here
        task_history_impl = db_task_history.DbTaskHistory()
    elif config.getboolean('scheduler', 'record_task_history_sqs', False):
        import sqs_history # Needs boto, dateutil, thus imported here
        task_history_impl = sqs_history.SqsTaskHistory()
    else:
        task_history_impl = task_history.NopHistory()
    return scheduler.CentralPlannerScheduler(retry_delay, remove_delay, worker_disconnect_delay, state_path, task_history_impl)
=======

logger = logging.getLogger("luigi.server")
>>>>>>> 3a8fb72f


class RPCHandler(tornado.web.RequestHandler):
    """
    Handle remote scheduling calls using rpc.RemoteSchedulerResponder.
    """

    def initialize(self, scheduler):
        self._scheduler = scheduler

    def get(self, method):
        payload = self.get_argument('data', default="{}")
        arguments = json.loads(payload)

        # TODO: we should probably denote all methods on the scheduler that are "API-level"
        # versus internal methods. Right now you can do a REST method call to any method
        # defined on the scheduler, which is pretty bad from a security point of view.

        if hasattr(self._scheduler, method):
            result = getattr(self._scheduler, method)(**arguments)
            self.write({"response": result})  # wrap all json response in a dictionary
        else:
            self.send_error(404)

    post = get


class BaseTaskHistoryHandler(tornado.web.RequestHandler):

    def initialize(self, scheduler):
        self._scheduler = scheduler

    def get_template_path(self):
        return pkg_resources.resource_filename(__name__, 'templates')


class AllRunHandler(BaseTaskHistoryHandler):

    def get(self):
        all_tasks = self._scheduler.task_history.find_all_runs()
        tasknames = []
        for task in all_tasks:
            tasknames.append(task.name)
        # show all tasks with their name list to be selected
        # why all tasks? the duration of the event history of a selected task
        # can be more than 24 hours.
        self.render("menu.html", tasknames=tasknames)


class SelectedRunHandler(BaseTaskHistoryHandler):

    def get(self, name):
        tasks = {}
        statusResults = {}
        taskResults = []
        # get all tasks that has been updated
        all_tasks = self._scheduler.task_history.find_all_runs()
        # get events history for all tasks
        all_tasks_event_history = self._scheduler.task_history.find_all_events()
        for task in all_tasks:
            task_seq = task.id
            task_name = task.name
            # build the dictionary, tasks with index: id, value: task_name
            tasks[task_seq] = str(task_name)
        for task in all_tasks_event_history:
            # if the name of user-selected task is in tasks, get its task_id
            if tasks.get(task.task_id) == str(name):
                status = str(task.event_name)
                if status not in statusResults:
                    statusResults[status] = []
                # append the id, task_id, ts, y with 0, next_process with null
                # for the status(running/failed/done) of the selected task
                statusResults[status].append(({
                    'id': str(task.id), 'task_id': str(task.task_id),
                    'x': from_utc(str(task.ts)), 'y': 0, 'next_process': ''}))
                # append the id, task_name, task_id, status, datetime, timestamp
                # for the selected task
                taskResults.append({
                    'id': str(task.id), 'taskName': str(name), 'task_id': str(task.task_id),
                    'status': str(task.event_name), 'datetime': str(task.ts),
                    'timestamp': from_utc(str(task.ts))})
        statusResults = json.dumps(statusResults)
        taskResults = json.dumps(taskResults)
        statusResults = tornado.escape.xhtml_unescape(str(statusResults))
        taskResults = tornado.escape.xhtml_unescape(str(taskResults))
        self.render('history.html', name=name, statusResults=statusResults, taskResults=taskResults)


def from_utc(utcTime, fmt=None):
    """convert UTC time string to time.struct_time: change datetime.datetime to time, return time.struct_time type"""
    if fmt is None:
        try_formats = ["%Y-%m-%d %H:%M:%S.%f", "%Y-%m-%d %H:%M:%S"]
    else:
        try_formats = [fmt]

    for fmt in try_formats:
        try:
            time_struct = datetime.datetime.strptime(utcTime, fmt)
        except ValueError:
            pass
        else:
            date = int(time.mktime(time_struct.timetuple()))
            return date
    else:
        raise ValueError("No UTC format matches {}".format(utcTime))


class RecentRunHandler(BaseTaskHistoryHandler):

    def get(self):
        tasks = self._scheduler.task_history.find_latest_runs()
        self.render("recent.html", tasks=tasks)


class ByNameHandler(BaseTaskHistoryHandler):

    def get(self, name):
        tasks = self._scheduler.task_history.find_all_by_name(name)
        self.render("recent.html", tasks=tasks)


class ByIdHandler(BaseTaskHistoryHandler):

    def get(self, id):
        task = self._scheduler.task_history.find_task_by_id(id)
        self.render("show.html", task=task)


class ByParamsHandler(BaseTaskHistoryHandler):

    def get(self, name):
        payload = self.get_argument('data', default="{}")
        arguments = json.loads(payload)
        tasks = self._scheduler.task_history.find_all_by_parameters(name, session=None, **arguments)
        self.render("recent.html", tasks=tasks)


class StaticFileHandler(tornado.web.RequestHandler):

    def get(self, path):
        # Path checking taken from Flask's safe_join function:
        # https://github.com/mitsuhiko/flask/blob/1d55b8983/flask/helpers.py#L563-L587
        path = posixpath.normpath(path)
        if os.path.isabs(path) or path.startswith(".."):
            return self.send_error(404)

        extension = os.path.splitext(path)[1]
        if extension in mimetypes.types_map:
            self.set_header("Content-Type", mimetypes.types_map[extension])
        data = pkg_resources.resource_string(__name__, os.path.join("static", path))
        self.write(data)


class RootPathHandler(BaseTaskHistoryHandler):

    def get(self):
        visualization_graph = self._scheduler._config.visualization_graph
        if visualization_graph == "d3":
            self.redirect("/static/visualiser/index.d3.html")
        elif visualization_graph == "svg":
            self.redirect("/static/visualiser/index.html")
        else:
            self.redirect("/static/visualiser/index.html")


def app(scheduler):
    settings = {"static_path": os.path.join(os.path.dirname(__file__), "static"), "unescape": tornado.escape.xhtml_unescape}
    handlers = [
        (r'/api/(.*)', RPCHandler, {"scheduler": scheduler}),
        (r'/static/(.*)', StaticFileHandler),
        (r'/', RootPathHandler, {'scheduler': scheduler}),
        (r'/tasklist', AllRunHandler, {'scheduler': scheduler}),
        (r'/tasklist/(.*?)', SelectedRunHandler, {'scheduler': scheduler}),
        (r'/history', RecentRunHandler, {'scheduler': scheduler}),
        (r'/history/by_name/(.*?)', ByNameHandler, {'scheduler': scheduler}),
        (r'/history/by_id/(.*?)', ByIdHandler, {'scheduler': scheduler}),
        (r'/history/by_params/(.*?)', ByParamsHandler, {'scheduler': scheduler})
    ]
    api_app = tornado.web.Application(handlers, **settings)
    return api_app


def _init_api(scheduler, responder=None, api_port=None, address=None):
    if responder:
        raise Exception('The "responder" argument is no longer supported')
    api_app = app(scheduler)
    api_sockets = tornado.netutil.bind_sockets(api_port, address=address)
    server = tornado.httpserver.HTTPServer(api_app)
    server.add_sockets(api_sockets)

    # Return the bound socket names.  Useful for connecting client in test scenarios.
    return [s.getsockname() for s in api_sockets]


def run(api_port=8082, address=None, scheduler=None, responder=None):
    """
    Runs one instance of the API server.
    """
    if scheduler is None:
        scheduler = CentralPlannerScheduler()

    # load scheduler state
    scheduler.load()

    _init_api(scheduler, responder, api_port, address)

    # prune work DAG every 60 seconds
    pruner = tornado.ioloop.PeriodicCallback(scheduler.prune, 60000)
    pruner.start()

    def shutdown_handler(signum, frame):
        exit_handler()
        sys.exit(0)

    @atexit.register
    def exit_handler():
        logger.info("Scheduler instance shutting down")
        scheduler.dump()
        stop()

    signal.signal(signal.SIGINT, shutdown_handler)
    signal.signal(signal.SIGTERM, shutdown_handler)
    if os.name == 'nt':
        signal.signal(signal.SIGBREAK, shutdown_handler)
    else:
        signal.signal(signal.SIGQUIT, shutdown_handler)

    logger.info("Scheduler starting up")

    tornado.ioloop.IOLoop.instance().start()


def stop():
    tornado.ioloop.IOLoop.instance().stop()


if __name__ == "__main__":
    run()<|MERGE_RESOLUTION|>--- conflicted
+++ resolved
@@ -56,26 +56,7 @@
 from luigi import configuration
 from luigi.scheduler import CentralPlannerScheduler
 
-<<<<<<< HEAD
-def _create_scheduler():
-    config = configuration.get_config()
-    retry_delay = config.getfloat('scheduler', 'retry-delay', 900.0)
-    remove_delay = config.getfloat('scheduler', 'remove-delay', 600.0)
-    worker_disconnect_delay = config.getfloat('scheduler', 'worker-disconnect-delay', 60.0)
-    state_path = config.get('scheduler', 'state-path', '/var/lib/luigi-server/state.pickle')
-    if config.getboolean('scheduler', 'record_task_history', False):
-        import db_task_history  # Needs sqlalchemy, thus imported here
-        task_history_impl = db_task_history.DbTaskHistory()
-    elif config.getboolean('scheduler', 'record_task_history_sqs', False):
-        import sqs_history # Needs boto, dateutil, thus imported here
-        task_history_impl = sqs_history.SqsTaskHistory()
-    else:
-        task_history_impl = task_history.NopHistory()
-    return scheduler.CentralPlannerScheduler(retry_delay, remove_delay, worker_disconnect_delay, state_path, task_history_impl)
-=======
-
 logger = logging.getLogger("luigi.server")
->>>>>>> 3a8fb72f
 
 
 class RPCHandler(tornado.web.RequestHandler):
