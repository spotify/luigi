--- conflicted
+++ resolved
@@ -76,13 +76,8 @@
         elif self._config.batch_mode == 'family':
             return family
         elif self._config.batch_mode == 'unbatched_params':
-<<<<<<< HEAD
-            param_str = ', '.join('{}={}'.format(k, v) for k, v in six.iteritems(unbatched_args))
+            param_str = ', '.join('{}={}'.format(k, v) for k, v in unbatched_args.items())
             return '{}({})'.format(family, param_str)
-=======
-            param_str = six.u(', ').join(six.u('{}={}').format(*kv) for kv in unbatched_args.items())
-            return six.u('{}({})').format(family, param_str)
->>>>>>> fc6b79fc
         else:
             raise ValueError('Unknown batch mode for batch notifier: {}'.format(
                 self._config.batch_mode))
