[tox]
envlist = py{27,33,34,35,36}-{cdh,hdp,nonhdfs,gcloud,postgres,unixsocket}, visualiser, pypy-scheduler, docs, flake8
skipsdist = True

[testenv]
usedevelop = True
install_command = pip install {opts} {packages}
deps=
  mock<2.0
  moto
  HTTPretty==0.8.10
  nose<2.0
  docker>=2.1.0
  unittest2<2.0
  boto<3.0
  boto3>=1.4.4
  sqlalchemy<2.0
  elasticsearch<2.0.0
  psutil<4.0
  enum34>1.1.0
  cdh,hdp: snakebite>=2.5.2,<2.6.0
  cdh,hdp: hdfs>=2.0.4,<3.0.0
  postgres: psycopg2<3.0
  gcloud: google-api-python-client>=1.4.0,<2.0
  py27-gcloud: avro
  py33-gcloud,py34-gcloud,py35-gcloud,py36-gcloud: avro-python3
  gcloud: oauth2client<4.0.0
  google-compute-engine
  coverage>=4.1,<4.2
  codecov>=1.4.0
  requests<3.0
  unixsocket: requests-unixsocket<1.0
  pygments
  hypothesis[datetime]
  selenium==3.0.2
  pymongo==3.4.0
passenv =
  USER JAVA_HOME POSTGRES_USER DATAPROC_TEST_PROJECT_ID GCS_TEST_PROJECT_ID GCS_TEST_BUCKET GOOGLE_APPLICATION_CREDENTIALS TRAVIS_BUILD_ID TRAVIS TRAVIS_BRANCH TRAVIS_JOB_NUMBER TRAVIS_PULL_REQUEST TRAVIS_JOB_ID TRAVIS_REPO_SLUG TRAVIS_COMMIT CI
setenv =
  LC_ALL = en_US.utf-8
  cdh: HADOOP_DISTRO=cdh
  cdh: HADOOP_HOME={toxinidir}/.tox/hadoop-cdh
  hdp: HADOOP_DISTRO=hdp
  hdp: HADOOP_HOME={toxinidir}/.tox/hadoop-hdp
  postgres: NOSE_ATTR=postgres
  scheduler: NOSE_ATTR=scheduler
  cdh,hdp: NOSE_ATTR=minicluster
  gcloud: NOSE_ATTR=gcloud
  nonhdfs: NOSE_EVAL_ATTR=not minicluster and not gcloud and not postgres and not unixsocket
  unixsocket: NOSE_ATTR=unixsocket
  LUIGI_CONFIG_PATH={toxinidir}/test/testconfig/luigi.cfg
  COVERAGE_PROCESS_START={toxinidir}/.coveragerc
  FULL_COVERAGE=true
  nonhdfs: NOSE_WITH_DOCTEST=1
  AWS_DEFAULT_REGION=us-east-1
<<<<<<< HEAD
  AWS_ACCESS_KEY_ID=key_id
  AWS_SECRET_ACCESS_KEY=access_key
=======
  AWS_ACCESS_KEY_ID=accesskey
  AWS_SECRET_ACCESS_KEY=secretkey
>>>>>>> 354cecd4
commands =
  cdh,hdp: {toxinidir}/scripts/ci/setup_hadoop_env.sh
  python --version
  coverage run test/runtests.py -v --ignore-files='(^\.|^_|^setup\.py$)' \
                                   {posargs:}
  coverage combine
  codecov -e TOXENV

[testenv:visualiser]
usedevelop = True
deps =
  mock<2.0
  nose<2.0
  unittest2<2.0
  selenium==3.0.2
passenv = {[testenv]passenv}
setenv =
  LC_ALL = en_US.utf-8
  NOSE_EVAL_ATTR=not minicluster and not gcloud and not postgres and not unixsocket
  LUIGI_CONFIG_PATH={toxinidir}/test/testconfig/luigi.cfg
  TEST_VISUALISER=1
  AWS_DEFAULT_REGION=us-east-1
  AWS_ACCESS_KEY_ID=key_id
  AWS_SECRET_ACCESS_KEY=access_key
commands =
  python --version
  nosetests -v --tests=test/visualiser

# Flake8 Configuration, inspired from https://gitlab.com/pycqa/flake8/blob/master/tox.ini
# By putting it here, local flake8 runs will also pick it up.
[flake8]
max-line-length=160

[testenv:flake8]
deps =
  flake8>=3.2.0
commands =
  flake8 --exclude=doc,luigi/six.py,.tox
  flake8 --max-line-length=100 --ignore=E265 doc

[testenv:autopep8]
deps = autopep8
commands = autopep8 --ignore E309,E501 -a -i -r luigi test examples bin

[testenv:isort]
deps = isort
commands = isort -w 120 -rc luigi test examples bin

[testenv:docs]
# Build documentation using sphinx.
# Call this using `tox -e docs`.
deps =
  sqlalchemy
  boto3
  Sphinx>=1.4.4,<1.5
  sphinx_rtd_theme
setenv = 
  AWS_DEFAULT_REGION=us-east-1
  AWS_ACCESS_KEY_ID=key_id
  AWS_SECRET_ACCESS_KEY=access_key
commands =
    # build API docs
    sphinx-apidoc -o doc/api -T luigi --separate

    # build HTML docs
    sphinx-build -W -b html -d {envtmpdir}/doctrees doc doc/_build/html<|MERGE_RESOLUTION|>--- conflicted
+++ resolved
@@ -7,7 +7,7 @@
 install_command = pip install {opts} {packages}
 deps=
   mock<2.0
-  moto
+  moto<1.0
   HTTPretty==0.8.10
   nose<2.0
   docker>=2.1.0
@@ -53,13 +53,8 @@
   FULL_COVERAGE=true
   nonhdfs: NOSE_WITH_DOCTEST=1
   AWS_DEFAULT_REGION=us-east-1
-<<<<<<< HEAD
-  AWS_ACCESS_KEY_ID=key_id
-  AWS_SECRET_ACCESS_KEY=access_key
-=======
   AWS_ACCESS_KEY_ID=accesskey
   AWS_SECRET_ACCESS_KEY=secretkey
->>>>>>> 354cecd4
 commands =
   cdh,hdp: {toxinidir}/scripts/ci/setup_hadoop_env.sh
   python --version
@@ -81,9 +76,6 @@
   NOSE_EVAL_ATTR=not minicluster and not gcloud and not postgres and not unixsocket
   LUIGI_CONFIG_PATH={toxinidir}/test/testconfig/luigi.cfg
   TEST_VISUALISER=1
-  AWS_DEFAULT_REGION=us-east-1
-  AWS_ACCESS_KEY_ID=key_id
-  AWS_SECRET_ACCESS_KEY=access_key
 commands =
   python --version
   nosetests -v --tests=test/visualiser
@@ -116,10 +108,6 @@
   boto3
   Sphinx>=1.4.4,<1.5
   sphinx_rtd_theme
-setenv = 
-  AWS_DEFAULT_REGION=us-east-1
-  AWS_ACCESS_KEY_ID=key_id
-  AWS_SECRET_ACCESS_KEY=access_key
 commands =
     # build API docs
     sphinx-apidoc -o doc/api -T luigi --separate
