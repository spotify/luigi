# Copyright (c) 2012 Spotify AB
#
# Licensed under the Apache License, Version 2.0 (the "License"); you may not
# use this file except in compliance with the License. You may obtain a copy of
# the License at
#
# http://www.apache.org/licenses/LICENSE-2.0
#
# Unless required by applicable law or agreed to in writing, software
# distributed under the License is distributed on an "AS IS" BASIS, WITHOUT
# WARRANTIES OR CONDITIONS OF ANY KIND, either express or implied. See the
# License for the specific language governing permissions and limitations under
# the License.

import os
import sys

from setuptools import setup


def get_static_files(path):
    return [os.path.join(dirpath.replace("luigi/", ""), ext)
            for (dirpath, dirnames, filenames) in os.walk(path)
            for ext in ["*.html", "*.js", "*.css", "*.png",
                        "*.eot", "*.svg", "*.ttf", "*.woff", "*.woff2"]]


luigi_package_data = sum(map(get_static_files, ["luigi/static", "luigi/templates"]), [])

readme_note = """\
.. note::

   For the latest source, discussion, etc, please visit the
   `GitHub repository <https://github.com/spotify/luigi>`_\n\n
"""

with open('README.rst') as fobj:
    long_description = readme_note + fobj.read()

install_requires = [
    # https://pagure.io/python-daemon/issue/18
    'python-daemon<2.2.0',
    'python-dateutil>=2.7.5,<3',
]

# Tornado >=5 requires updated ssl module so we only allow it for recent enough
# versions of python (3.4+ and 2.7.9+).
if sys.version_info[:2] >= (3, 4) or (sys.version_info[:2] == (2, 7) and
                                      sys.version_info[2] >= 9):
    install_requires.append('tornado>=4.0,<6')
else:
    install_requires.append('tornado>=4.0,<5')

# Note: To support older versions of setuptools, we're explicitly not
#   using conditional syntax (i.e. 'enum34>1.1.0;python_version<"3.4"').
#   This syntax is a problem for setuptools as recent as `20.1.1`,
#   published Feb 16, 2016.
if sys.version_info[:2] < (3, 4):
    install_requires.append('enum34>1.1.0')

if os.environ.get('READTHEDOCS', None) == 'True':
    # So that we can build documentation for luigi.db_task_history and luigi.contrib.sqla
    install_requires.append('sqlalchemy')
    # readthedocs don't like python-daemon, see #1342
    install_requires.remove('python-daemon<2.2.0')
    install_requires.append('sphinx>=1.4.4')  # Value mirrored in doc/conf.py

# load meta package infos
meta = {}
with open("luigi/__meta__.py", "r") as f:
    exec(f.read(), meta)

setup(
    name='luigi',
<<<<<<< HEAD
    version=meta['__version__'],
    description=meta['__doc__'],
=======
    version='2.8.9',
    description='Workflow mgmgt + task scheduling + dependency resolution',
>>>>>>> 865cc4e9
    long_description=long_description,
    author=meta['__author__'],
    url=meta['__contact__'],
    license=meta['__license__'],
    packages=[
        'luigi',
        'luigi.configuration',
        'luigi.contrib',
        'luigi.contrib.hdfs',
        'luigi.tools'
    ],
    package_data={
        'luigi': luigi_package_data
    },
    entry_points={
        'console_scripts': [
            'luigi = luigi.cmdline:luigi_run',
            'luigid = luigi.cmdline:luigid',
            'luigi-grep = luigi.tools.luigi_grep:main',
            'luigi-deps = luigi.tools.deps:main',
            'luigi-deps-tree = luigi.tools.deps_tree:main'
        ]
    },
    install_requires=install_requires,
    extras_require={
        'prometheus': ['prometheus-client==0.5.0'],
        'toml': ['toml<2.0.0'],
    },
    classifiers=[
        'Development Status :: 5 - Production/Stable',
        'Environment :: Console',
        'Environment :: Web Environment',
        'Intended Audience :: Developers',
        'Intended Audience :: System Administrators',
        'License :: OSI Approved :: Apache Software License',
        'Programming Language :: Python :: 2.7',
        'Programming Language :: Python :: 3.3',
        'Programming Language :: Python :: 3.4',
        'Programming Language :: Python :: 3.5',
        'Programming Language :: Python :: 3.6',
        'Programming Language :: Python :: 3.7',
        'Topic :: System :: Monitoring',
    ],
)<|MERGE_RESOLUTION|>--- conflicted
+++ resolved
@@ -72,13 +72,8 @@
 
 setup(
     name='luigi',
-<<<<<<< HEAD
     version=meta['__version__'],
     description=meta['__doc__'],
-=======
-    version='2.8.9',
-    description='Workflow mgmgt + task scheduling + dependency resolution',
->>>>>>> 865cc4e9
     long_description=long_description,
     author=meta['__author__'],
     url=meta['__contact__'],
