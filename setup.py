--- conflicted
+++ resolved
@@ -54,11 +54,7 @@
 
 setup(
     name='luigi',
-<<<<<<< HEAD
-    version='2.7.5.affirm.1.1.0',
-=======
-    version='2.7.5.affirm.1.0.0',
->>>>>>> f3dec1ab
+    version='2.7.5.affirm.1.2.0',
     description='Workflow mgmgt + task scheduling + dependency resolution',
     long_description=long_description,
     author='The Luigi Authors',
