language: python

services:
  - elasticsearch
  - mysql
  - docker

env:
  global:
    - PIP_DOWNLOAD_CACHE=$HOME/.pip-cache
    - POSTGRES_USER=postgres
    - DATAPROC_TEST_PROJECT_ID=luigi-travistestenvironment
    - GCS_TEST_PROJECT_ID=luigi-travistestenvironment
    - GCS_TEST_BUCKET=luigi-travistestenvironment
    - BQ_TEST_PROJECT_ID=luigi-travistestenvironment
    - BQ_TEST_INPUT_BUCKET=luigi-bigquery-test
    - GOOGLE_APPLICATION_CREDENTIALS=test/gcloud-credentials.json
    - AWS_DEFAULT_REGION=us-east-1
<<<<<<< HEAD
    - AWS_ACCESS_KEY_ID=key_id
    - AWS_SECRET_ACCESS_KEY=access_key
=======
    - AWS_ACCESS_KEY_ID=accesskey
    - AWS_SECRET_ACCESS_KEY=secretkey
>>>>>>> 354cecd4
  matrix:
    - TOXENV=flake8
    - TOXENV=docs
    - TOXENV=py27-nonhdfs
    - TOXENV=py34-nonhdfs
    - TOXENV=py27-unixsocket
      # - TOXENV=py27-cdh
      # minicluster (cdh) tests disabled as lack of love, #2140.
      # Sometimes it runs too slow for Travis. And sometimes it crashes on downloading cdh
    # - TOXENV=pypy-scheduler # Disabled to unbreak https://github.com/spotify/luigi/pull/2190
    # - TOXENV=py27-gcloud # At least broken as of  https://github.com/spotify/luigi/pull/1917
    - TOXENV=py27-postgres
      # - TOXENV=visualiser
      # Disabling this test because of intermittent failures :-/

# Python 3.5 has to go here until Travis adds it to the default build images.
# https://github.com/travis-ci/travis-ci/issues/4794#issuecomment-143758799
matrix:
  include:
    - python: 3.5
      env: TOXENV=py35-nonhdfs
    - python: 3.6
      env: TOXENV=py36-nonhdfs
    - python: 3.6
      env: TOXENV=py36-unixsocket

sudo: false

cache:
  directories:
    - $HOME/.pip-cache

install:
  - pip install 'tox<3.0'

before_install:
  - openssl aes-256-cbc -K $encrypted_e05f6ccc270e_key -iv $encrypted_e05f6ccc270e_iv -in test/gcloud-credentials.json.enc -out test/gcloud-credentials.json -d
    || export DIDNT_CREATE_GCP_CREDS=1

before_script:
  # TODO, only do this step for the postgres environment
  - psql -c 'create database spotify;' -U postgres

  # Create mysql database if possible but fail silently if not available.
  - mysql -e 'create database IF NOT EXISTS luigi_test;' -uroot || true

script:
  - tox --version
  - ./scripts/ci/conditional_tox.sh

branches:
  only:
    - master

notifications:
  email: false<|MERGE_RESOLUTION|>--- conflicted
+++ resolved
@@ -16,13 +16,8 @@
     - BQ_TEST_INPUT_BUCKET=luigi-bigquery-test
     - GOOGLE_APPLICATION_CREDENTIALS=test/gcloud-credentials.json
     - AWS_DEFAULT_REGION=us-east-1
-<<<<<<< HEAD
-    - AWS_ACCESS_KEY_ID=key_id
-    - AWS_SECRET_ACCESS_KEY=access_key
-=======
     - AWS_ACCESS_KEY_ID=accesskey
     - AWS_SECRET_ACCESS_KEY=secretkey
->>>>>>> 354cecd4
   matrix:
     - TOXENV=flake8
     - TOXENV=docs
