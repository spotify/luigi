--- conflicted
+++ resolved
@@ -99,12 +99,8 @@
 
 branches:
   only:
-<<<<<<< HEAD
-    - /.*/
-=======
     - master
     - py2-deprecation
->>>>>>> d9ce66a2
 
 notifications:
   email: false