# -*- coding: utf-8 -*-
#
# Copyright 2012-2015 Spotify AB
#
# Licensed under the Apache License, Version 2.0 (the "License");
# you may not use this file except in compliance with the License.
# You may obtain a copy of the License at
#
# http://www.apache.org/licenses/LICENSE-2.0
#
# Unless required by applicable law or agreed to in writing, software
# distributed under the License is distributed on an "AS IS" BASIS,
# WITHOUT WARRANTIES OR CONDITIONS OF ANY KIND, either express or implied.
# See the License for the specific language governing permissions and
# limitations under the License.
#

import os
import subprocess
import tempfile
import mock
from helpers import unittest

import luigi
import luigi.lock
import luigi.notifications

luigi.notifications.DEBUG = True


class TestCmd(unittest.TestCase):

    def test_getpcmd(self):
        if os.name == 'nt':
            command = ["ping", "1.1.1.1", "-w", "1000"]
        else:
            command = ["sleep", "1"]

        external_process = subprocess.Popen(command)
        result = luigi.lock.getpcmd(external_process.pid)

        self.assertTrue(
            result.strip() in ["sleep 1", '[sleep]', 'ping 1.1.1.1 -w 1000']
        )
        external_process.kill()


class LockTest(unittest.TestCase):

    def setUp(self):
        self.pid_dir = tempfile.mkdtemp()
        self.pid, self.cmd, self.pid_file = luigi.lock.get_info(self.pid_dir)

    def tearDown(self):
        if os.path.exists(self.pid_file):
            os.remove(self.pid_file)
        os.rmdir(self.pid_dir)

    def test_get_info(self):
<<<<<<< HEAD
        p = subprocess.Popen(["yes", "hello"], stdout=subprocess.PIPE)
        pid, cmd, pid_file = luigi.lock.get_info(self.pid_dir, p.pid)
        p.kill()
        self.assertEqual(cmd, 'yes hello')
=======
        try:
            p = subprocess.Popen(["yes", u"à我ф"], stdout=subprocess.PIPE)
            pid, cmd, pid_file = luigi.lock.get_info(self.pid_dir, p.pid)
        finally:
            p.kill()
        self.assertEqual(cmd, u'yes à我ф')
>>>>>>> 0ebf37f2

    def test_acquiring_free_lock(self):
        acquired = luigi.lock.acquire_for(self.pid_dir)
        self.assertTrue(acquired)

    def test_acquiring_taken_lock(self):
        with open(self.pid_file, 'w') as f:
            f.write('%d\n' % (self.pid, ))

        acquired = luigi.lock.acquire_for(self.pid_dir)
        self.assertFalse(acquired)

    def test_acquiring_partially_taken_lock(self):
        with open(self.pid_file, 'w') as f:
            f.write('%d\n' % (self.pid, ))

        acquired = luigi.lock.acquire_for(self.pid_dir, 2)
        self.assertTrue(acquired)

        s = os.stat(self.pid_file)
        self.assertEqual(s.st_mode & 0o777, 0o777)

    def test_acquiring_lock_from_missing_process(self):
        fake_pid = 99999
        with open(self.pid_file, 'w') as f:
            f.write('%d\n' % (fake_pid, ))

        acquired = luigi.lock.acquire_for(self.pid_dir)
        self.assertTrue(acquired)

        s = os.stat(self.pid_file)
        self.assertEqual(s.st_mode & 0o777, 0o777)

    @mock.patch('os.kill')
    def test_take_lock_with_kill(self, kill_fn):
        with open(self.pid_file, 'w') as f:
            f.write('%d\n' % (self.pid,))

        kill_signal = 77777
        acquired = luigi.lock.acquire_for(self.pid_dir, kill_signal=kill_signal)
        self.assertTrue(acquired)
        kill_fn.assert_called_once_with(self.pid, kill_signal)

    @mock.patch('os.kill')
    @mock.patch('luigi.lock.getpcmd')
    def test_take_lock_has_only_one_extra_life(self, getpcmd, kill_fn):
        def side_effect(pid):
            if pid in [self.pid, self.pid + 1, self.pid + 2]:
                return self.cmd  # We could return something else too, actually
            else:
                return "echo something_else"

        getpcmd.side_effect = side_effect
        with open(self.pid_file, 'w') as f:
            f.write('{}\n{}\n'.format(self.pid + 1, self.pid + 2))

        kill_signal = 77777
        acquired = luigi.lock.acquire_for(self.pid_dir, kill_signal=kill_signal)
        self.assertFalse(acquired)  # So imagine +2 was runnig first, then +1 was run with --take-lock
        kill_fn.assert_any_call(self.pid + 1, kill_signal)
        kill_fn.assert_any_call(self.pid + 2, kill_signal)

    @mock.patch('luigi.lock.getpcmd')
    def test_cleans_old_pid_entries(self, getpcmd):
        assert self.pid > 10  # I've never seen so low pids so
        SAME_ENTRIES = {1, 2, 3, 4, 5, self.pid}
        ALL_ENTRIES = SAME_ENTRIES | {6, 7, 8, 9, 10}

        def side_effect(pid):
            if pid in SAME_ENTRIES:
                return self.cmd  # We could return something else too, actually
            elif pid == 8:
                return None
            else:
                return "echo something_else"

        getpcmd.side_effect = side_effect
        with open(self.pid_file, 'w') as f:
            f.writelines('{}\n'.format(pid) for pid in ALL_ENTRIES)

        acquired = luigi.lock.acquire_for(self.pid_dir, num_available=100)
        self.assertTrue(acquired)

        with open(self.pid_file, 'r') as f:
            self.assertEqual({int(pid_str.strip()) for pid_str in f}, SAME_ENTRIES)<|MERGE_RESOLUTION|>--- conflicted
+++ resolved
@@ -57,19 +57,12 @@
         os.rmdir(self.pid_dir)
 
     def test_get_info(self):
-<<<<<<< HEAD
-        p = subprocess.Popen(["yes", "hello"], stdout=subprocess.PIPE)
-        pid, cmd, pid_file = luigi.lock.get_info(self.pid_dir, p.pid)
-        p.kill()
-        self.assertEqual(cmd, 'yes hello')
-=======
         try:
             p = subprocess.Popen(["yes", u"à我ф"], stdout=subprocess.PIPE)
             pid, cmd, pid_file = luigi.lock.get_info(self.pid_dir, p.pid)
         finally:
             p.kill()
         self.assertEqual(cmd, u'yes à我ф')
->>>>>>> 0ebf37f2
 
     def test_acquiring_free_lock(self):
         acquired = luigi.lock.acquire_for(self.pid_dir)
