--- conflicted
+++ resolved
@@ -88,16 +88,16 @@
     def test_two_workers(self):
         # Worker X wants to build A -> B
         # Worker Y wants to build A -> C
-        self.sch.add_task(worker_id='X', task_id='A')
-        self.sch.add_task(worker_id='Y', task_id='A')
-        self.sch.add_task(task_id='B', deps=('A',), worker_id='X')
-        self.sch.add_task(task_id='C', deps=('A',), worker_id='Y')
-
-        self.assertEqual(self.sch.get_work(worker_id='X')['task_id'], 'A')
-        self.assertEqual(self.sch.get_work(worker_id='Y')['task_id'], None)  # Worker Y is pending on A to be done
-        self.sch.add_task(worker_id='X', task_id='A', status=DONE)
-        self.assertEqual(self.sch.get_work(worker_id='Y')['task_id'], 'C')
-        self.assertEqual(self.sch.get_work(worker_id='X')['task_id'], 'B')
+        self.sch.add_task(worker='X', task_id='A')
+        self.sch.add_task(worker='Y', task_id='A')
+        self.sch.add_task(task_id='B', deps=('A',), worker='X')
+        self.sch.add_task(task_id='C', deps=('A',), worker='Y')
+
+        self.assertEqual(self.sch.get_work(worker='X')['task_id'], 'A')
+        self.assertEqual(self.sch.get_work(worker='Y')['task_id'], None)  # Worker Y is pending on A to be done
+        self.sch.add_task(worker='X', task_id='A', status=DONE)
+        self.assertEqual(self.sch.get_work(worker='Y')['task_id'], 'C')
+        self.assertEqual(self.sch.get_work(worker='X')['task_id'], 'B')
 
     def test_retry(self):
         # Try to build A but fails, will retry after 100s
@@ -121,70 +121,58 @@
         # X starts but does not report back. Y does.
         # After some timeout, Y will build it instead
         self.setTime(0)
-<<<<<<< HEAD
-        self.sch.add_task(task_id='A', worker_id='X')
-        self.sch.add_task(task_id='A', worker_id='Y')
-        self.assertEqual(self.sch.get_work(worker_id='X')['task_id'], 'A')
-        for t in xrange(200):
-=======
         self.sch.add_task(task_id='A', worker='X')
         self.sch.add_task(task_id='A', worker='Y')
         self.assertEqual(self.sch.get_work(worker='X')['task_id'], 'A')
-        for t in range(200):
->>>>>>> 3a8fb72f
+        for t in xrange(200):
             self.setTime(t)
             self.sch.ping(worker='Y')
             if t % 10 == 0:
                 self.sch.prune()
 
-        self.assertEqual(self.sch.get_work(worker_id='Y')['task_id'], 'A')
+        self.assertEqual(self.sch.get_work(worker='Y')['task_id'], 'A')
 
     def test_remove_dep(self):
         # X schedules A -> B, A is broken
         # Y schedules C -> B: this should remove A as a dep of B
-        self.sch.add_task(task_id='A', worker_id='X', runnable=False)
-        self.sch.add_task(task_id='B', deps=('A',), worker_id='X')
+        self.sch.add_task(task_id='A', worker='X', runnable=False)
+        self.sch.add_task(task_id='B', deps=('A',), worker='X')
 
         # X can't build anything
-        self.assertEqual(self.sch.get_work(worker_id='X')['task_id'], None)
-
-        self.sch.add_task(task_id='B', deps=('C',), worker_id='Y')  # should reset dependencies for A
-        self.sch.add_task(task_id='C', worker_id='Y', status=DONE)
-
-        self.assertEqual(self.sch.get_work(worker_id='Y')['task_id'], 'B')
+        self.assertEqual(self.sch.get_work(worker='X')['task_id'], None)
+
+        self.sch.add_task(task_id='B', deps=('C',), worker='Y')  # should reset dependencies for A
+        self.sch.add_task(task_id='C', worker='Y', status=DONE)
+
+        self.assertEqual(self.sch.get_work(worker='Y')['task_id'], 'B')
 
     def test_timeout(self):
         # A bug that was earlier present when restarting the same flow
         self.setTime(0)
-        self.sch.add_task(task_id='A', worker_id='X')
-        self.assertEqual(self.sch.get_work(worker_id='X')['task_id'], 'A')
+        self.sch.add_task(task_id='A', worker='X')
+        self.assertEqual(self.sch.get_work(worker='X')['task_id'], 'A')
         self.setTime(10000)
-<<<<<<< HEAD
-        self.sch.add_task(task_id='A', worker_id='Y')  # Will timeout X but not schedule A for removal
+        self.sch.add_task(task_id='A', worker='Y')  # Will timeout X but not schedule A for removal
         for i in xrange(2000):
-=======
-        self.sch.add_task(task_id='A', worker='Y')  # Will timeout X but not schedule A for removal
-        for i in range(2000):
->>>>>>> 3a8fb72f
             self.setTime(10000 + i)
             self.sch.ping(worker='Y')
-        self.sch.add_task(task_id='A', status=DONE, worker_id='Y')  # This used to raise an exception since A was removed
+        self.sch.add_task(task_id='A', status=DONE, worker='Y')  # This used to raise an exception since A was removed
 
     def test_disallowed_state_changes(self):
         # Test that we can not schedule an already running task
         t = 'A'
-        self.sch.add_task(task_id=t, worker_id='X')
-        self.assertEqual(self.sch.get_work(worker_id='X')['task_id'], t)
-        self.sch.add_task(task_id=t, worker_id='Y')
-        self.assertEqual(self.sch.get_work(worker_id='Y')['task_id'], None)
+        self.sch.add_task(task_id=t, worker='X')
+        self.assertEqual(self.sch.get_work(worker='X')['task_id'], t)
+        self.sch.add_task(task_id=t, worker='Y')
+        self.assertEqual(self.sch.get_work(worker='Y')['task_id'], None)
 
     def test_two_worker_info(self):
         # Make sure the scheduler returns info that some other worker is running task A
-        self.sch.add_task(worker_id='X', task_id='A')
-        self.sch.add_task(worker_id='Y', task_id='A')
-
-        self.assertEqual(self.sch.get_work(worker_id='X')['task_id'], 'A')
-        r = self.sch.get_work(worker_id='Y')
+        self.sch.add_task(worker='X', task_id='A')
+        self.sch.add_task(worker='Y', task_id='A')
+
+        self.assertEqual(self.sch.get_work(worker='X')['task_id'], 'A')
+        r = self.sch.get_work(worker='Y')
         self.assertEqual(r['task_id'], None)  # Worker Y is pending on A to be done
         s = r['running_tasks'][0]
         self.assertEqual(s['task_id'], 'A')
