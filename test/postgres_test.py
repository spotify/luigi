# Copyright (c) 2015 Spotify AB
#
# Licensed under the Apache License, Version 2.0 (the "License"); you may not
# use this file except in compliance with the License. You may obtain a copy of
# the License at
#
# http://www.apache.org/licenses/LICENSE-2.0
#
# Unless required by applicable law or agreed to in writing, software
# distributed under the License is distributed on an "AS IS" BASIS, WITHOUT
# WARRANTIES OR CONDITIONS OF ANY KIND, either express or implied. See the
# License for the specific language governing permissions and limitations under
# the License.

import datetime
import luigi
import luigi.postgres
from luigi.tools.range import RangeDaily
from helpers import unittest
import mock
from nose.plugins.attrib import attr


def datetime_to_epoch(dt):
    td = dt - datetime.datetime(1970, 1, 1)
    return td.days * 86400 + td.seconds + td.microseconds / 1E6


class MockPostgresCursor(mock.Mock):
    """
    Keeps state to simulate executing SELECT queries and fetching results.
    """
    def __init__(self, existing_update_ids):
        super(MockPostgresCursor, self).__init__()
        self.existing = existing_update_ids

    def execute(self, query, params):
        if query.startswith('SELECT 1 FROM table_updates'):
            self.fetchone_result = (1, ) if params[0] in self.existing else None
        else:
            self.fetchone_result = None

    def fetchone(self):
        return self.fetchone_result


class DummyPostgresImporter(luigi.postgres.CopyToTable):
    date = luigi.DateParameter()

    host = 'dummy_host'
    database = 'dummy_database'
    user = 'dummy_user'
    password = 'dummy_password'
    table = 'dummy_table'
    columns = (
        ('some_text', 'text'),
        ('some_int', 'int'),
    )


@attr('postgres')
class DailyCopyToTableTest(unittest.TestCase):
    maxDiff = None

    @mock.patch('psycopg2.connect')
    def test_bulk_complete(self, mock_connect):
        mock_cursor = MockPostgresCursor([
            DummyPostgresImporter(date=datetime.datetime(2015, 1, 3)).task_id
        ])
        mock_connect.return_value.cursor.return_value = mock_cursor

        task = RangeDaily(of=DummyPostgresImporter,
                          start=datetime.date(2015, 1, 2),
                          now=datetime_to_epoch(datetime.datetime(2015, 1, 7)))
        actual = sorted([t.task_id for t in task.requires()])

<<<<<<< HEAD
        self.assertEqual(actual, sorted([
            DummyPostgresImporter(date=datetime.datetime(2015, 1, 2)).task_id,
            DummyPostgresImporter(date=datetime.datetime(2015, 1, 4)).task_id,
            DummyPostgresImporter(date=datetime.datetime(2015, 1, 5)).task_id,
            DummyPostgresImporter(date=datetime.datetime(2015, 1, 6)).task_id,
        ]))
=======
        self.assertEqual(actual, [
            'DummyPostgresImporter(date=2015-01-02)',
            'DummyPostgresImporter(date=2015-01-04)',
            'DummyPostgresImporter(date=2015-01-05)',
            'DummyPostgresImporter(date=2015-01-06)',
        ])
        self.assertFalse(task.complete())


class DummyPostgresQuery(luigi.postgres.PostgresQuery):
    date = luigi.DateParameter()

    host = 'dummy_host'
    database = 'dummy_database'
    user = 'dummy_user'
    password = 'dummy_password'
    table = 'dummy_table'
    columns = (
        ('some_text', 'text'),
        ('some_int', 'int'),
    )

    def query(self):
        sql = 'SELECT * FROM foo'
        return sql


@attr('postgres')
class PostgresQueryTest(unittest.TestCase):
    maxDiff = None

    @mock.patch('psycopg2.connect')
    def test_bulk_complete(self, mock_connect):
        mock_cursor = MockPostgresCursor([
            'DummyPostgresQuery(date=2015-01-03)'
        ])
        mock_connect.return_value.cursor.return_value = mock_cursor

        task = RangeDaily(of=DummyPostgresQuery,
                          start=datetime.date(2015, 1, 2),
                          now=datetime_to_epoch(datetime.datetime(2015, 1, 7)))
        actual = [t.task_id for t in task.requires()]

        self.assertEqual(actual, [
            'DummyPostgresQuery(date=2015-01-02)',
            'DummyPostgresQuery(date=2015-01-04)',
            'DummyPostgresQuery(date=2015-01-05)',
            'DummyPostgresQuery(date=2015-01-06)',
        ])
>>>>>>> 403896a7
        self.assertFalse(task.complete())<|MERGE_RESOLUTION|>--- conflicted
+++ resolved
@@ -74,20 +74,12 @@
                           now=datetime_to_epoch(datetime.datetime(2015, 1, 7)))
         actual = sorted([t.task_id for t in task.requires()])
 
-<<<<<<< HEAD
         self.assertEqual(actual, sorted([
             DummyPostgresImporter(date=datetime.datetime(2015, 1, 2)).task_id,
             DummyPostgresImporter(date=datetime.datetime(2015, 1, 4)).task_id,
             DummyPostgresImporter(date=datetime.datetime(2015, 1, 5)).task_id,
             DummyPostgresImporter(date=datetime.datetime(2015, 1, 6)).task_id,
         ]))
-=======
-        self.assertEqual(actual, [
-            'DummyPostgresImporter(date=2015-01-02)',
-            'DummyPostgresImporter(date=2015-01-04)',
-            'DummyPostgresImporter(date=2015-01-05)',
-            'DummyPostgresImporter(date=2015-01-06)',
-        ])
         self.assertFalse(task.complete())
 
 
@@ -131,5 +123,4 @@
             'DummyPostgresQuery(date=2015-01-05)',
             'DummyPostgresQuery(date=2015-01-06)',
         ])
->>>>>>> 403896a7
         self.assertFalse(task.complete())