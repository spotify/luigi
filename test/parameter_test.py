# -*- coding: utf-8 -*-
#
# Copyright 2012-2015 Spotify AB
#
# Licensed under the Apache License, Version 2.0 (the "License");
# you may not use this file except in compliance with the License.
# You may obtain a copy of the License at
#
# http://www.apache.org/licenses/LICENSE-2.0
#
# Unless required by applicable law or agreed to in writing, software
# distributed under the License is distributed on an "AS IS" BASIS,
# WITHOUT WARRANTIES OR CONDITIONS OF ANY KIND, either express or implied.
# See the License for the specific language governing permissions and
# limitations under the License.
#

import datetime

from helpers import with_config, LuigiTestCase, parsing, in_parse, RunOnceTask
from datetime import timedelta
import enum
import mock

import luigi
import luigi.date_interval
import luigi.interface
import luigi.notifications
from luigi.mock import MockTarget
from luigi.parameter import ParameterException
from luigi import six
from worker_test import email_patch

luigi.notifications.DEBUG = True


class A(RunOnceTask):
    p = luigi.IntParameter()


class WithDefault(RunOnceTask):
    x = luigi.Parameter(default='xyz')


class WithDefaultTrue(RunOnceTask):
    x = luigi.BoolParameter(default=True)


<<<<<<< HEAD
class Foo(RunOnceTask):
=======
class WithDefaultFalse(luigi.Task):
    x = luigi.BoolParameter(default=False)


class Foo(luigi.Task):
>>>>>>> 11920033
    bar = luigi.Parameter()
    p2 = luigi.IntParameter()
    not_a_param = "lol"


class Baz(RunOnceTask):
    bool = luigi.BoolParameter()
    bool_true = luigi.BoolParameter(default=True)
    bool_explicit = luigi.BoolParameter(parsing=luigi.BoolParameter.EXPLICIT_PARSING)

    def run(self):
        Baz._val = self.bool
        Baz._val_true = self.bool_true
        Baz._val_explicit = self.bool_explicit


class ListFoo(RunOnceTask):
    my_list = luigi.ListParameter()

    def run(self):
        ListFoo._val = self.my_list


class TupleFoo(RunOnceTask):
    my_tuple = luigi.TupleParameter()

    def run(self):
        TupleFoo._val = self.my_tuple


class ForgotParam(RunOnceTask):
    param = luigi.Parameter()

    def run(self):
        pass


class ForgotParamDep(RunOnceTask):

    def requires(self):
        return ForgotParam()

    def run(self):
        pass


class BananaDep(luigi.Task):
    x = luigi.Parameter()
    y = luigi.Parameter(default='def')

    def output(self):
        return MockTarget('banana-dep-%s-%s' % (self.x, self.y))

    def run(self):
        self.output().open('w').close()


class Banana(luigi.Task):
    x = luigi.Parameter()
    y = luigi.Parameter()
    style = luigi.Parameter(default=None)

    def requires(self):
        if self.style is None:
            return BananaDep()  # will fail
        elif self.style == 'x-arg':
            return BananaDep(self.x)
        elif self.style == 'y-kwarg':
            return BananaDep(y=self.y)
        elif self.style == 'x-arg-y-arg':
            return BananaDep(self.x, self.y)
        else:
            raise Exception('unknown style')

    def output(self):
        return MockTarget('banana-%s-%s' % (self.x, self.y))

    def run(self):
        self.output().open('w').close()


class MyConfig(luigi.Config):
    mc_p = luigi.IntParameter()
    mc_q = luigi.IntParameter(default=73)


class MyConfigWithoutSection(luigi.Config):
    use_cmdline_section = False
    mc_r = luigi.IntParameter()
    mc_s = luigi.IntParameter(default=99)


class NoopTask(RunOnceTask):
    pass


class MyEnum(enum.Enum):
    A = 1


def _value(parameter):
    """
    A hackish way to get the "value" of a parameter.

    Previously Parameter exposed ``param_obj._value``. This is replacement for
    that so I don't need to rewrite all test cases.
    """
    class DummyLuigiTask(luigi.Task):
        param = parameter

    return DummyLuigiTask().param


class ParameterTest(LuigiTestCase):

    def test_default_param(self):
        self.assertEqual(WithDefault().x, 'xyz')

    def test_missing_param(self):
        def create_a():
            return A()
        self.assertRaises(luigi.parameter.MissingParameterException, create_a)

    def test_unknown_param(self):
        def create_a():
            return A(p=5, q=4)
        self.assertRaises(luigi.parameter.UnknownParameterException, create_a)

    def test_unknown_param_2(self):
        def create_a():
            return A(1, 2, 3)
        self.assertRaises(luigi.parameter.UnknownParameterException, create_a)

    def test_duplicated_param(self):
        def create_a():
            return A(5, p=7)
        self.assertRaises(luigi.parameter.DuplicateParameterException, create_a)

    def test_parameter_registration(self):
        self.assertEqual(len(Foo.get_params()), 2)

    def test_task_creation(self):
        f = Foo("barval", p2=5)
        self.assertEqual(len(f.get_params()), 2)
        self.assertEqual(f.bar, "barval")
        self.assertEqual(f.p2, 5)
        self.assertEqual(f.not_a_param, "lol")

    def test_bool_parsing(self):
        self.run_locally(['Baz'])
        self.assertFalse(Baz._val)
        self.assertTrue(Baz._val_true)
        self.assertFalse(Baz._val_explicit)

        self.run_locally(['Baz', '--bool', '--bool-true'])
        self.assertTrue(Baz._val)
        self.assertTrue(Baz._val_true)

        self.run_locally(['Baz', '--bool-explicit', 'true'])
        self.assertTrue(Baz._val_explicit)

        self.run_locally(['Baz', '--bool-explicit', 'false'])
        self.assertFalse(Baz._val_explicit)

    def test_bool_default(self):
        self.assertTrue(WithDefaultTrue().x)
        self.assertFalse(WithDefaultFalse().x)

    def test_bool_coerce(self):
        self.assertTrue(WithDefaultTrue(x='true').x)
        self.assertFalse(WithDefaultTrue(x='false').x)

    def test_bool_no_coerce_none(self):
        self.assertIsNone(WithDefaultTrue(x=None).x)

    def test_forgot_param(self):
        self.assertRaises(luigi.parameter.MissingParameterException, self.run_locally, ['ForgotParam'],)

    @email_patch
    def test_forgot_param_in_dep(self, emails):
        # A programmatic missing parameter will cause an error email to be sent
        self.run_locally(['ForgotParamDep'])
        self.assertNotEqual(emails, [])

    def test_default_param_cmdline(self):
        self.assertEqual(WithDefault().x, 'xyz')

    def test_default_param_cmdline_2(self):
        self.assertEqual(WithDefault().x, 'xyz')

    def test_insignificant_parameter(self):
        class InsignificantParameterTask(luigi.Task):
            foo = luigi.Parameter(significant=False, default='foo_default')
            bar = luigi.Parameter()

        t1 = InsignificantParameterTask(foo='x', bar='y')
        self.assertEqual(str(t1), 'InsignificantParameterTask(bar=y)')

        t2 = InsignificantParameterTask('u', 'z')
        self.assertEqual(t2.foo, 'u')
        self.assertEqual(t2.bar, 'z')
        self.assertEqual(str(t2), 'InsignificantParameterTask(bar=z)')

    def test_local_significant_param(self):
        """ Obviously, if anything should be positional, so should local
        significant parameters """
        class MyTask(RunOnceTask):
            # This could typically be "--label-company=disney"
            x = luigi.Parameter(significant=True)

        MyTask('arg')
        self.assertRaises(luigi.parameter.MissingParameterException,
                          lambda: MyTask())

    def test_local_insignificant_param(self):
        """ Ensure we have the same behavior as in before a78338c  """
        class MyTask(RunOnceTask):
            # This could typically be "--num-threads=True"
            x = luigi.Parameter(significant=False)

        MyTask('arg')
        self.assertRaises(luigi.parameter.MissingParameterException,
                          lambda: MyTask())

    def test_nonpositional_param(self):
        """ Ensure we have the same behavior as in before a78338c  """
        class MyTask(RunOnceTask):
            # This could typically be "--num-threads=10"
            x = luigi.Parameter(significant=False, positional=False)

        MyTask(x='arg')
        self.assertRaises(luigi.parameter.UnknownParameterException,
                          lambda: MyTask('arg'))

    def test_enum_param_valid(self):
        p = luigi.parameter.EnumParameter(enum=MyEnum)
        self.assertEqual(MyEnum.A, p.parse('A'))

    def test_enum_param_invalid(self):
        p = luigi.parameter.EnumParameter(enum=MyEnum)
        self.assertRaises(ValueError, lambda: p.parse('B'))

    def test_enum_param_missing(self):
        self.assertRaises(ParameterException, lambda: luigi.parameter.EnumParameter())

    def test_list_serialize_parse(self):
        a = luigi.ListParameter()
        b_list = [1, 2, 3]
        self.assertEqual(b_list, a.parse(a.serialize(b_list)))

    def test_tuple_serialize_parse(self):
        a = luigi.TupleParameter()
        b_tuple = ((1, 2), (3, 4))
        self.assertEqual(b_tuple, a.parse(a.serialize(b_tuple)))

    def test_parse_list_without_batch_method(self):
        param = luigi.Parameter()
        for xs in [], ['x'], ['x', 'y']:
            self.assertRaises(NotImplementedError, param._parse_list, xs)

    def test_parse_empty_list_raises_value_error(self):
        for batch_method in (max, min, tuple, ','.join):
            param = luigi.Parameter(batch_method=batch_method)
            self.assertRaises(ValueError, param._parse_list, [])

    def test_parse_int_list_max(self):
        param = luigi.IntParameter(batch_method=max)
        self.assertEqual(17, param._parse_list(['7', '17', '5']))

    def test_parse_string_list_max(self):
        param = luigi.Parameter(batch_method=max)
        self.assertEqual('7', param._parse_list(['7', '17', '5']))

    def test_parse_list_as_tuple(self):
        param = luigi.IntParameter(batch_method=tuple)
        self.assertEqual((7, 17, 5), param._parse_list(['7', '17', '5']))

    @mock.patch('luigi.parameter.warnings')
    def test_warn_on_default_none(self, warnings):
        class TestConfig(luigi.Config):
            param = luigi.Parameter(default=None)

        TestConfig()
        warnings.warn.assert_called_once_with('Parameter "param" with value "None" is not of type string.')

    @mock.patch('luigi.parameter.warnings')
    def test_no_warn_on_string(self, warnings):
        class TestConfig(luigi.Config):
            param = luigi.Parameter(default=None)

        TestConfig(param="str")
        warnings.warn.assert_not_called()

    @mock.patch('luigi.parameter.warnings')
    def test_no_warn_on_none_in_optional(self, warnings):
        class TestConfig(luigi.Config):
            param = luigi.OptionalParameter(default=None)

        TestConfig()
        warnings.warn.assert_not_called()

    @mock.patch('luigi.parameter.warnings')
    def test_no_warn_on_string_in_optional(self, warnings):
        class TestConfig(luigi.Config):
            param = luigi.OptionalParameter(default=None)

        TestConfig(param='value')
        warnings.warn.assert_not_called()

    @mock.patch('luigi.parameter.warnings')
    def test_warn_on_bad_type_in_optional(self, warnings):
        class TestConfig(luigi.Config):
            param = luigi.OptionalParameter()

        TestConfig(param=1)
        warnings.warn.assert_called_once_with('OptionalParameter "param" with value "1" is not of type string or None.')

    def test_optional_parameter_parse_none(self):
        self.assertIsNone(luigi.OptionalParameter().parse(''))

    def test_optional_parameter_parse_string(self):
        self.assertEqual('test', luigi.OptionalParameter().parse('test'))

    def test_optional_parameter_serialize_none(self):
        self.assertEqual('', luigi.OptionalParameter().serialize(None))

    def test_optional_parameter_serialize_string(self):
        self.assertEqual('test', luigi.OptionalParameter().serialize('test'))


class TestParametersHashability(LuigiTestCase):
    def test_date(self):
        class Foo(luigi.Task):
            args = luigi.parameter.DateParameter()
        p = luigi.parameter.DateParameter()
        self.assertEqual(hash(Foo(args=datetime.date(2000, 1, 1)).args), hash(p.parse('2000-1-1')))

    def test_dateminute(self):
        class Foo(luigi.Task):
            args = luigi.parameter.DateMinuteParameter()
        p = luigi.parameter.DateMinuteParameter()
        self.assertEqual(hash(Foo(args=datetime.datetime(2000, 1, 1, 12, 0)).args), hash(p.parse('2000-1-1T1200')))

    def test_dateinterval(self):
        class Foo(luigi.Task):
            args = luigi.parameter.DateIntervalParameter()
        p = luigi.parameter.DateIntervalParameter()
        di = luigi.date_interval.Custom(datetime.date(2000, 1, 1), datetime.date(2000, 2, 12))
        self.assertEqual(hash(Foo(args=di).args), hash(p.parse('2000-01-01-2000-02-12')))

    def test_timedelta(self):
        class Foo(luigi.Task):
            args = luigi.parameter.TimeDeltaParameter()
        p = luigi.parameter.TimeDeltaParameter()
        self.assertEqual(hash(Foo(args=datetime.timedelta(days=2, hours=3, minutes=2)).args), hash(p.parse('P2DT3H2M')))

    def test_boolean(self):
        class Foo(luigi.Task):
            args = luigi.parameter.BoolParameter()

        p = luigi.parameter.BoolParameter()

        self.assertEqual(hash(Foo(args=True).args), hash(p.parse('true')))
        self.assertEqual(hash(Foo(args=False).args), hash(p.parse('false')))

    def test_int(self):
        class Foo(luigi.Task):
            args = luigi.parameter.IntParameter()

        p = luigi.parameter.IntParameter()
        self.assertEqual(hash(Foo(args=1).args), hash(p.parse('1')))

    def test_float(self):
        class Foo(luigi.Task):
            args = luigi.parameter.FloatParameter()

        p = luigi.parameter.FloatParameter()
        self.assertEqual(hash(Foo(args=1.0).args), hash(p.parse('1')))

    def test_enum(self):
        class Foo(luigi.Task):
            args = luigi.parameter.EnumParameter(enum=MyEnum)

        p = luigi.parameter.EnumParameter(enum=MyEnum)
        self.assertEqual(hash(Foo(args=MyEnum.A).args), hash(p.parse('A')))

    def test_dict(self):
        class Foo(luigi.Task):
            args = luigi.parameter.DictParameter()

        p = luigi.parameter.DictParameter()
        self.assertEqual(hash(Foo(args=dict(foo=1, bar="hello")).args), hash(p.parse('{"foo":1,"bar":"hello"}')))

    def test_list(self):
        class Foo(luigi.Task):
            args = luigi.parameter.ListParameter()

        p = luigi.parameter.ListParameter()
        self.assertEqual(hash(Foo(args=[1, "hello"]).args), hash(p.normalize(p.parse('[1,"hello"]'))))

    def test_list_dict(self):
        class Foo(luigi.Task):
            args = luigi.parameter.ListParameter()

        p = luigi.parameter.ListParameter()
        self.assertEqual(hash(Foo(args=[{'foo': 'bar'}, {'doge': 'wow'}]).args),
                         hash(p.normalize(p.parse('[{"foo": "bar"}, {"doge": "wow"}]'))))

    def test_list_nested(self):
        class Foo(luigi.Task):
            args = luigi.parameter.ListParameter()

        p = luigi.parameter.ListParameter()
        self.assertEqual(hash(Foo(args=[['foo', 'bar'], ['doge', 'wow']]).args),
                         hash(p.normalize(p.parse('[["foo", "bar"], ["doge", "wow"]]'))))

    def test_tuple(self):
        class Foo(luigi.Task):
            args = luigi.parameter.TupleParameter()

        p = luigi.parameter.TupleParameter()
        self.assertEqual(hash(Foo(args=(1, "hello")).args), hash(p.parse('(1,"hello")')))

    def test_tuple_dict(self):
        class Foo(luigi.Task):
            args = luigi.parameter.TupleParameter()

        p = luigi.parameter.TupleParameter()
        self.assertEqual(hash(Foo(args=({'foo': 'bar'}, {'doge': 'wow'})).args),
                         hash(p.normalize(p.parse('({"foo": "bar"}, {"doge": "wow"})'))))

    def test_tuple_nested(self):
        class Foo(luigi.Task):
            args = luigi.parameter.TupleParameter()

        p = luigi.parameter.TupleParameter()
        self.assertEqual(hash(Foo(args=(('foo', 'bar'), ('doge', 'wow'))).args),
                         hash(p.normalize(p.parse('(("foo", "bar"), ("doge", "wow"))'))))

    def test_task(self):
        class Bar(luigi.Task):
            pass

        class Foo(luigi.Task):
            args = luigi.parameter.TaskParameter()

        p = luigi.parameter.TaskParameter()
        self.assertEqual(hash(Foo(args=Bar).args), hash(p.parse('Bar')))


class TestNewStyleGlobalParameters(LuigiTestCase):

    def setUp(self):
        super(TestNewStyleGlobalParameters, self).setUp()
        MockTarget.fs.clear()

    def expect_keys(self, expected):
        self.assertEqual(set(MockTarget.fs.get_all_data().keys()), set(expected))

    def test_x_arg(self):
        self.run_locally(['Banana', '--x', 'foo', '--y', 'bar', '--style', 'x-arg'])
        self.expect_keys(['banana-foo-bar', 'banana-dep-foo-def'])

    def test_x_arg_override(self):
        self.run_locally(['Banana', '--x', 'foo', '--y', 'bar', '--style', 'x-arg', '--BananaDep-y', 'xyz'])
        self.expect_keys(['banana-foo-bar', 'banana-dep-foo-xyz'])

    def test_x_arg_override_stupid(self):
        self.run_locally(['Banana', '--x', 'foo', '--y', 'bar', '--style', 'x-arg', '--BananaDep-x', 'blabla'])
        self.expect_keys(['banana-foo-bar', 'banana-dep-foo-def'])

    def test_x_arg_y_arg(self):
        self.run_locally(['Banana', '--x', 'foo', '--y', 'bar', '--style', 'x-arg-y-arg'])
        self.expect_keys(['banana-foo-bar', 'banana-dep-foo-bar'])

    def test_x_arg_y_arg_override(self):
        self.run_locally(['Banana', '--x', 'foo', '--y', 'bar', '--style', 'x-arg-y-arg', '--BananaDep-y', 'xyz'])
        self.expect_keys(['banana-foo-bar', 'banana-dep-foo-bar'])

    def test_x_arg_y_arg_override_all(self):
        self.run_locally(['Banana', '--x', 'foo',
                          '--y', 'bar', '--style', 'x-arg-y-arg', '--BananaDep-y',
                          'xyz', '--BananaDep-x', 'blabla'])
        self.expect_keys(['banana-foo-bar', 'banana-dep-foo-bar'])

    def test_y_arg_override(self):
        self.run_locally(['Banana', '--x', 'foo', '--y', 'bar', '--style', 'y-kwarg', '--BananaDep-x', 'xyz'])
        self.expect_keys(['banana-foo-bar', 'banana-dep-xyz-bar'])

    def test_y_arg_override_both(self):
        self.run_locally(['Banana', '--x', 'foo',
                          '--y', 'bar', '--style', 'y-kwarg', '--BananaDep-x', 'xyz',
                          '--BananaDep-y', 'blah'])
        self.expect_keys(['banana-foo-bar', 'banana-dep-xyz-bar'])

    def test_y_arg_override_banana(self):
        self.run_locally(['Banana', '--y', 'bar', '--style', 'y-kwarg', '--BananaDep-x', 'xyz', '--Banana-x', 'baz'])
        self.expect_keys(['banana-baz-bar', 'banana-dep-xyz-bar'])


class TestRemoveGlobalParameters(LuigiTestCase):

    def run_and_check(self, args):
        run_exit_status = self.run_locally(args)
        self.assertTrue(run_exit_status)
        return run_exit_status

    @parsing(['--MyConfig-mc-p', '99', '--mc-r', '55', 'NoopTask'])
    def test_use_config_class_1(self):
        self.assertEqual(MyConfig().mc_p, 99)
        self.assertEqual(MyConfig().mc_q, 73)
        self.assertEqual(MyConfigWithoutSection().mc_r, 55)
        self.assertEqual(MyConfigWithoutSection().mc_s, 99)

    @parsing(['NoopTask', '--MyConfig-mc-p', '99', '--mc-r', '55'])
    def test_use_config_class_2(self):
        self.assertEqual(MyConfig().mc_p, 99)
        self.assertEqual(MyConfig().mc_q, 73)
        self.assertEqual(MyConfigWithoutSection().mc_r, 55)
        self.assertEqual(MyConfigWithoutSection().mc_s, 99)

    @parsing(['--MyConfig-mc-p', '99', '--mc-r', '55', 'NoopTask', '--mc-s', '123', '--MyConfig-mc-q', '42'])
    def test_use_config_class_more_args(self):
        self.assertEqual(MyConfig().mc_p, 99)
        self.assertEqual(MyConfig().mc_q, 42)
        self.assertEqual(MyConfigWithoutSection().mc_r, 55)
        self.assertEqual(MyConfigWithoutSection().mc_s, 123)

    @with_config({"MyConfig": {"mc_p": "666", "mc_q": "777"}})
    @parsing(['--mc-r', '555', 'NoopTask'])
    def test_use_config_class_with_configuration(self):
        self.assertEqual(MyConfig().mc_p, 666)
        self.assertEqual(MyConfig().mc_q, 777)
        self.assertEqual(MyConfigWithoutSection().mc_r, 555)
        self.assertEqual(MyConfigWithoutSection().mc_s, 99)

    @with_config({"MyConfigWithoutSection": {"mc_r": "999", "mc_s": "888"}})
    @parsing(['NoopTask', '--MyConfig-mc-p', '222', '--mc-r', '555'])
    def test_use_config_class_with_configuration_2(self):
        self.assertEqual(MyConfig().mc_p, 222)
        self.assertEqual(MyConfig().mc_q, 73)
        self.assertEqual(MyConfigWithoutSection().mc_r, 555)
        self.assertEqual(MyConfigWithoutSection().mc_s, 888)

    def test_misc_1(self):
        class Dogs(luigi.Config):
            n_dogs = luigi.IntParameter()

        class CatsWithoutSection(luigi.Config):
            use_cmdline_section = False
            n_cats = luigi.IntParameter()

        with luigi.cmdline_parser.CmdlineParser.global_instance(['--n-cats', '123', '--Dogs-n-dogs', '456', 'WithDefault'], allow_override=True):
            self.assertEqual(Dogs().n_dogs, 456)
            self.assertEqual(CatsWithoutSection().n_cats, 123)

        with luigi.cmdline_parser.CmdlineParser.global_instance(['WithDefault', '--n-cats', '321', '--Dogs-n-dogs', '654'], allow_override=True):
            self.assertEqual(Dogs().n_dogs, 654)
            self.assertEqual(CatsWithoutSection().n_cats, 321)

    if six.PY3:
        def test_global_significant_param_warning(self):
            """ We don't want any kind of global param to be positional """
            with self.assertWarnsRegex(DeprecationWarning, 'is_global support is removed. Assuming positional=False'):
                class MyTask(RunOnceTask):
                    # This could typically be called "--test-dry-run"
                    x_g1 = luigi.Parameter(default='y', is_global=True, significant=True)

            self.assertRaises(luigi.parameter.UnknownParameterException,
                              lambda: MyTask('arg'))

        def test_global_insignificant_param_warning(self):
            """ We don't want any kind of global param to be positional """
            with self.assertWarnsRegex(DeprecationWarning, 'is_global support is removed. Assuming positional=False'):
                class MyTask(RunOnceTask):
                    # This could typically be "--yarn-pool=development"
                    x_g2 = luigi.Parameter(default='y', is_global=True, significant=False)

            self.assertRaises(luigi.parameter.UnknownParameterException,
                              lambda: MyTask('arg'))


class TestParamWithDefaultFromConfig(LuigiTestCase):

    def testNoSection(self):
        self.assertRaises(ParameterException, lambda: _value(luigi.Parameter(config_path=dict(section="foo", name="bar"))))

    @with_config({"foo": {}})
    def testNoValue(self):
        self.assertRaises(ParameterException, lambda: _value(luigi.Parameter(config_path=dict(section="foo", name="bar"))))

    @with_config({"foo": {"bar": "baz"}})
    def testDefault(self):
        class LocalA(luigi.Task):
            p = luigi.Parameter(config_path=dict(section="foo", name="bar"))

        self.assertEqual("baz", LocalA().p)
        self.assertEqual("boo", LocalA(p="boo").p)

    @with_config({"foo": {"bar": "2001-02-03T04"}})
    def testDateHour(self):
        p = luigi.DateHourParameter(config_path=dict(section="foo", name="bar"))
        self.assertEqual(datetime.datetime(2001, 2, 3, 4, 0, 0), _value(p))

    @with_config({"foo": {"bar": "2001-02-03T05"}})
    def testDateHourWithInterval(self):
        p = luigi.DateHourParameter(config_path=dict(section="foo", name="bar"), interval=2)
        self.assertEqual(datetime.datetime(2001, 2, 3, 4, 0, 0), _value(p))

    @with_config({"foo": {"bar": "2001-02-03T0430"}})
    def testDateMinute(self):
        p = luigi.DateMinuteParameter(config_path=dict(section="foo", name="bar"))
        self.assertEqual(datetime.datetime(2001, 2, 3, 4, 30, 0), _value(p))

    @with_config({"foo": {"bar": "2001-02-03T0431"}})
    def testDateWithMinuteInterval(self):
        p = luigi.DateMinuteParameter(config_path=dict(section="foo", name="bar"), interval=2)
        self.assertEqual(datetime.datetime(2001, 2, 3, 4, 30, 0), _value(p))

    @with_config({"foo": {"bar": "2001-02-03T04H30"}})
    def testDateMinuteDeprecated(self):
        p = luigi.DateMinuteParameter(config_path=dict(section="foo", name="bar"))
        if six.PY3:
            with self.assertWarnsRegex(DeprecationWarning, 'Using "H" between hours and minutes is deprecated, omit it instead.'):
                self.assertEqual(datetime.datetime(2001, 2, 3, 4, 30, 0), _value(p))
        else:
            self.assertEqual(datetime.datetime(2001, 2, 3, 4, 30, 0), _value(p))

    @with_config({"foo": {"bar": "2001-02-03T040506"}})
    def testDateSecond(self):
        p = luigi.DateSecondParameter(config_path=dict(section="foo", name="bar"))
        self.assertEqual(datetime.datetime(2001, 2, 3, 4, 5, 6), _value(p))

    @with_config({"foo": {"bar": "2001-02-03T040507"}})
    def testDateSecondWithInterval(self):
        p = luigi.DateSecondParameter(config_path=dict(section="foo", name="bar"), interval=2)
        self.assertEqual(datetime.datetime(2001, 2, 3, 4, 5, 6), _value(p))

    @with_config({"foo": {"bar": "2001-02-03"}})
    def testDate(self):
        p = luigi.DateParameter(config_path=dict(section="foo", name="bar"))
        self.assertEqual(datetime.date(2001, 2, 3), _value(p))

    @with_config({"foo": {"bar": "2001-02-03"}})
    def testDateWithInterval(self):
        p = luigi.DateParameter(config_path=dict(section="foo", name="bar"),
                                interval=3, start=datetime.date(2001, 2, 1))
        self.assertEqual(datetime.date(2001, 2, 1), _value(p))

    @with_config({"foo": {"bar": "2015-07"}})
    def testMonthParameter(self):
        p = luigi.MonthParameter(config_path=dict(section="foo", name="bar"))
        self.assertEqual(datetime.date(2015, 7, 1), _value(p))

    @with_config({"foo": {"bar": "2015-07"}})
    def testMonthWithIntervalParameter(self):
        p = luigi.MonthParameter(config_path=dict(section="foo", name="bar"),
                                 interval=13, start=datetime.date(2014, 1, 1))
        self.assertEqual(datetime.date(2015, 2, 1), _value(p))

    @with_config({"foo": {"bar": "2015"}})
    def testYearParameter(self):
        p = luigi.YearParameter(config_path=dict(section="foo", name="bar"))
        self.assertEqual(datetime.date(2015, 1, 1), _value(p))

    @with_config({"foo": {"bar": "2015"}})
    def testYearWithIntervalParameter(self):
        p = luigi.YearParameter(config_path=dict(section="foo", name="bar"),
                                start=datetime.date(2011, 1, 1), interval=5)
        self.assertEqual(datetime.date(2011, 1, 1), _value(p))

    @with_config({"foo": {"bar": "123"}})
    def testInt(self):
        p = luigi.IntParameter(config_path=dict(section="foo", name="bar"))
        self.assertEqual(123, _value(p))

    @with_config({"foo": {"bar": "true"}})
    def testBool(self):
        p = luigi.BoolParameter(config_path=dict(section="foo", name="bar"))
        self.assertEqual(True, _value(p))

    @with_config({"foo": {"bar": "false"}})
    def testBoolConfigOutranksDefault(self):
        p = luigi.BoolParameter(default=True, config_path=dict(section="foo", name="bar"))
        self.assertEqual(False, _value(p))

    @with_config({"foo": {"bar": "2001-02-03-2001-02-28"}})
    def testDateInterval(self):
        p = luigi.DateIntervalParameter(config_path=dict(section="foo", name="bar"))
        expected = luigi.date_interval.Custom.parse("2001-02-03-2001-02-28")
        self.assertEqual(expected, _value(p))

    @with_config({"foo": {"bar": "0 seconds"}})
    def testTimeDeltaNoSeconds(self):
        p = luigi.TimeDeltaParameter(config_path=dict(section="foo", name="bar"))
        self.assertEqual(timedelta(seconds=0), _value(p))

    @with_config({"foo": {"bar": "0 d"}})
    def testTimeDeltaNoDays(self):
        p = luigi.TimeDeltaParameter(config_path=dict(section="foo", name="bar"))
        self.assertEqual(timedelta(days=0), _value(p))

    @with_config({"foo": {"bar": "1 day"}})
    def testTimeDelta(self):
        p = luigi.TimeDeltaParameter(config_path=dict(section="foo", name="bar"))
        self.assertEqual(timedelta(days=1), _value(p))

    @with_config({"foo": {"bar": "2 seconds"}})
    def testTimeDeltaPlural(self):
        p = luigi.TimeDeltaParameter(config_path=dict(section="foo", name="bar"))
        self.assertEqual(timedelta(seconds=2), _value(p))

    @with_config({"foo": {"bar": "3w 4h 5m"}})
    def testTimeDeltaMultiple(self):
        p = luigi.TimeDeltaParameter(config_path=dict(section="foo", name="bar"))
        self.assertEqual(timedelta(weeks=3, hours=4, minutes=5), _value(p))

    @with_config({"foo": {"bar": "P4DT12H30M5S"}})
    def testTimeDelta8601(self):
        p = luigi.TimeDeltaParameter(config_path=dict(section="foo", name="bar"))
        self.assertEqual(timedelta(days=4, hours=12, minutes=30, seconds=5), _value(p))

    @with_config({"foo": {"bar": "P5D"}})
    def testTimeDelta8601NoTimeComponent(self):
        p = luigi.TimeDeltaParameter(config_path=dict(section="foo", name="bar"))
        self.assertEqual(timedelta(days=5), _value(p))

    @with_config({"foo": {"bar": "P5W"}})
    def testTimeDelta8601Weeks(self):
        p = luigi.TimeDeltaParameter(config_path=dict(section="foo", name="bar"))
        self.assertEqual(timedelta(weeks=5), _value(p))

    @with_config({"foo": {"bar": "P3Y6M4DT12H30M5S"}})
    def testTimeDelta8601YearMonthNotSupported(self):
        def f():
            return _value(luigi.TimeDeltaParameter(config_path=dict(section="foo", name="bar")))
        self.assertRaises(luigi.parameter.ParameterException, f)  # ISO 8601 durations with years or months are not supported

    @with_config({"foo": {"bar": "PT6M"}})
    def testTimeDelta8601MAfterT(self):
        p = luigi.TimeDeltaParameter(config_path=dict(section="foo", name="bar"))
        self.assertEqual(timedelta(minutes=6), _value(p))

    @with_config({"foo": {"bar": "P6M"}})
    def testTimeDelta8601MBeforeT(self):
        def f():
            return _value(luigi.TimeDeltaParameter(config_path=dict(section="foo", name="bar")))
        self.assertRaises(luigi.parameter.ParameterException, f)  # ISO 8601 durations with months are not supported

    def testHasDefaultNoSection(self):
        self.assertRaises(luigi.parameter.MissingParameterException,
                          lambda: _value(luigi.Parameter(config_path=dict(section="foo", name="bar"))))

    @with_config({"foo": {}})
    def testHasDefaultNoValue(self):
        self.assertRaises(luigi.parameter.MissingParameterException,
                          lambda: _value(luigi.Parameter(config_path=dict(section="foo", name="bar"))))

    @with_config({"foo": {"bar": "baz"}})
    def testHasDefaultWithBoth(self):
        self.assertTrue(_value(luigi.Parameter(config_path=dict(section="foo", name="bar"))))

    @with_config({"foo": {"bar": "baz"}})
    def testWithDefault(self):
        p = luigi.Parameter(config_path=dict(section="foo", name="bar"), default='blah')
        self.assertEqual('baz', _value(p))  # config overrides default

    def testWithDefaultAndMissing(self):
        p = luigi.Parameter(config_path=dict(section="foo", name="bar"), default='blah')
        self.assertEqual('blah', _value(p))

    @with_config({"LocalA": {"p": "p_default"}})
    def testDefaultFromTaskName(self):
        class LocalA(luigi.Task):
            p = luigi.Parameter()

        self.assertEqual("p_default", LocalA().p)
        self.assertEqual("boo", LocalA(p="boo").p)

    @with_config({"LocalA": {"p": "999"}})
    def testDefaultFromTaskNameInt(self):
        class LocalA(luigi.Task):
            p = luigi.IntParameter()

        self.assertEqual(999, LocalA().p)
        self.assertEqual(777, LocalA(p=777).p)

    @with_config({"LocalA": {"p": "p_default"}, "foo": {"bar": "baz"}})
    def testDefaultFromConfigWithTaskNameToo(self):
        class LocalA(luigi.Task):
            p = luigi.Parameter(config_path=dict(section="foo", name="bar"))

        self.assertEqual("p_default", LocalA().p)
        self.assertEqual("boo", LocalA(p="boo").p)

    @with_config({"LocalA": {"p": "p_default_2"}})
    def testDefaultFromTaskNameWithDefault(self):
        class LocalA(luigi.Task):
            p = luigi.Parameter(default="banana")

        self.assertEqual("p_default_2", LocalA().p)
        self.assertEqual("boo_2", LocalA(p="boo_2").p)

    @with_config({"MyClass": {"p_wohoo": "p_default_3"}})
    def testWithLongParameterName(self):
        class MyClass(luigi.Task):
            p_wohoo = luigi.Parameter(default="banana")

        self.assertEqual("p_default_3", MyClass().p_wohoo)
        self.assertEqual("boo_2", MyClass(p_wohoo="boo_2").p_wohoo)

    @with_config({"RangeDaily": {"days_back": "123"}})
    def testSettingOtherMember(self):
        class LocalA(luigi.Task):
            pass

        self.assertEqual(123, luigi.tools.range.RangeDaily(of=LocalA).days_back)
        self.assertEqual(70, luigi.tools.range.RangeDaily(of=LocalA, days_back=70).days_back)

    @with_config({"MyClass": {"p_not_global": "123"}})
    def testCommandLineWithDefault(self):
        """
        Verify that we also read from the config when we build tasks from the
        command line parsers.
        """
        class MyClass(luigi.Task):
            p_not_global = luigi.Parameter(default='banana')

            def complete(self):
                import sys
                luigi.configuration.get_config().write(sys.stdout)
                if self.p_not_global != "123":
                    raise ValueError("The parameter didn't get set!!")
                return True

            def run(self):
                pass

        self.assertTrue(self.run_locally(['MyClass']))
        self.assertFalse(self.run_locally(['MyClass', '--p-not-global', '124']))
        self.assertFalse(self.run_locally(['MyClass', '--MyClass-p-not-global', '124']))

    @with_config({"MyClass2": {"p_not_global_no_default": "123"}})
    def testCommandLineNoDefault(self):
        """
        Verify that we also read from the config when we build tasks from the
        command line parsers.
        """
        class MyClass2(luigi.Task):
            """ TODO: Make luigi clean it's register for tests. Hate this 2 dance. """
            p_not_global_no_default = luigi.Parameter()

            def complete(self):
                import sys
                luigi.configuration.get_config().write(sys.stdout)
                luigi.configuration.get_config().write(sys.stdout)
                if self.p_not_global_no_default != "123":
                    raise ValueError("The parameter didn't get set!!")
                return True

            def run(self):
                pass

        self.assertTrue(self.run_locally(['MyClass2']))
        self.assertFalse(self.run_locally(['MyClass2', '--p-not-global-no-default', '124']))
        self.assertFalse(self.run_locally(['MyClass2', '--MyClass2-p-not-global-no-default', '124']))

    @with_config({"mynamespace.A": {"p": "999"}})
    def testWithNamespaceConfig(self):
        class A(luigi.Task):
            task_namespace = 'mynamespace'
            p = luigi.IntParameter()

        self.assertEqual(999, A().p)
        self.assertEqual(777, A(p=777).p)

    def testWithNamespaceCli(self):
        class A(luigi.Task):
            task_namespace = 'mynamespace'
            p = luigi.IntParameter(default=100)
            expected = luigi.IntParameter()

            def complete(self):
                if self.p != self.expected:
                    raise ValueError
                return True

        self.assertTrue(self.run_locally_split('mynamespace.A --expected 100'))
        # TODO(arash): Why is `--p 200` hanging with multiprocessing stuff?
        # self.assertTrue(self.run_locally_split('mynamespace.A --p 200 --expected 200'))
        self.assertTrue(self.run_locally_split('mynamespace.A --mynamespace.A-p 200 --expected 200'))
        self.assertFalse(self.run_locally_split('mynamespace.A --A-p 200 --expected 200'))

    def testListWithNamespaceCli(self):
        class A(luigi.Task):
            task_namespace = 'mynamespace'
            l_param = luigi.ListParameter(default=[1, 2, 3])
            expected = luigi.ListParameter()

            def complete(self):
                if self.l_param != self.expected:
                    raise ValueError
                return True

        self.assertTrue(self.run_locally_split('mynamespace.A --expected [1,2,3]'))
        self.assertTrue(self.run_locally_split('mynamespace.A --mynamespace.A-l [1,2,3] --expected [1,2,3]'))

    def testTupleWithNamespaceCli(self):
        class A(luigi.Task):
            task_namespace = 'mynamespace'
            t = luigi.TupleParameter(default=((1, 2), (3, 4)))
            expected = luigi.TupleParameter()

            def complete(self):
                if self.t != self.expected:
                    raise ValueError
                return True

        self.assertTrue(self.run_locally_split('mynamespace.A --expected ((1,2),(3,4))'))
        self.assertTrue(self.run_locally_split('mynamespace.A --mynamespace.A-t ((1,2),(3,4)) --expected ((1,2),(3,4))'))

    @with_config({"foo": {"bar": "[1,2,3]"}})
    def testListConfig(self):
        self.assertTrue(_value(luigi.ListParameter(config_path=dict(section="foo", name="bar"))))

    @with_config({"foo": {"bar": "((1,2),(3,4))"}})
    def testTupleConfig(self):
        self.assertTrue(_value(luigi.TupleParameter(config_path=dict(section="foo", name="bar"))))

    @with_config({"foo": {"bar": "-3"}})
    def testNumericalParameter(self):
        p = luigi.NumericalParameter(min_value=-3, max_value=7, var_type=int, config_path=dict(section="foo", name="bar"))
        self.assertEqual(-3, _value(p))

    @with_config({"foo": {"bar": "3"}})
    def testChoiceParameter(self):
        p = luigi.ChoiceParameter(var_type=int, choices=[1, 2, 3], config_path=dict(section="foo", name="bar"))
        self.assertEqual(3, _value(p))


class OverrideEnvStuff(LuigiTestCase):

    @with_config({"core": {"default-scheduler-port": '6543'}})
    def testOverrideSchedulerPort(self):
        if six.PY3:
            with self.assertWarnsRegex(DeprecationWarning, r'default-scheduler-port is deprecated'):
                env_params = luigi.interface.core()
        else:
            env_params = luigi.interface.core()
        self.assertEqual(env_params.scheduler_port, 6543)

    @with_config({"core": {"scheduler-port": '6544'}})
    def testOverrideSchedulerPort2(self):
        if six.PY3:
            with self.assertWarnsRegex(DeprecationWarning, r'scheduler_port \(with dashes\) should be avoided'):
                env_params = luigi.interface.core()
        else:
            env_params = luigi.interface.core()
        self.assertEqual(env_params.scheduler_port, 6544)

    @with_config({"core": {"scheduler_port": '6545'}})
    def testOverrideSchedulerPort3(self):
        env_params = luigi.interface.core()
        self.assertEqual(env_params.scheduler_port, 6545)


class TestSerializeDateParameters(LuigiTestCase):

    def testSerialize(self):
        date = datetime.date(2013, 2, 3)
        self.assertEqual(luigi.DateParameter().serialize(date), '2013-02-03')
        self.assertEqual(luigi.YearParameter().serialize(date), '2013')
        self.assertEqual(luigi.MonthParameter().serialize(date), '2013-02')
        dt = datetime.datetime(2013, 2, 3, 4, 5)
        self.assertEqual(luigi.DateHourParameter().serialize(dt), '2013-02-03T04')


class TestSerializeTimeDeltaParameters(LuigiTestCase):

    def testSerialize(self):
        tdelta = timedelta(weeks=5, days=4, hours=3, minutes=2, seconds=1)
        self.assertEqual(luigi.TimeDeltaParameter().serialize(tdelta), '5 w 4 d 3 h 2 m 1 s')
        tdelta = timedelta(seconds=0)
        self.assertEqual(luigi.TimeDeltaParameter().serialize(tdelta), '0 w 0 d 0 h 0 m 0 s')


class TestTaskParameter(LuigiTestCase):

    def testUsage(self):

        class MetaTask(RunOnceTask):
            task_namespace = "mynamespace"
            a = luigi.TaskParameter()

            def run(self):
                self.__class__.saved_value = self.a

        class OtherTask(luigi.Task):
            task_namespace = "other_namespace"

        self.assertEqual(MetaTask(a=MetaTask).a, MetaTask)
        self.assertEqual(MetaTask(a=OtherTask).a, OtherTask)

        # So I first thought this "should" work, but actually it should not,
        # because it should not need to parse values known at run-time
        self.assertRaises(AttributeError,
                          lambda: MetaTask(a="mynamespace.MetaTask"))

        # But is should be able to parse command line arguments
        self.assertRaises(luigi.task_register.TaskClassNotFoundException,
                          lambda: (self.run_locally_split('mynamespace.MetaTask --a blah')))
        self.assertRaises(luigi.task_register.TaskClassNotFoundException,
                          lambda: (self.run_locally_split('mynamespace.MetaTask --a Taskk')))
        self.assertTrue(self.run_locally_split('mynamespace.MetaTask --a mynamespace.MetaTask'))
        self.assertEqual(MetaTask.saved_value, MetaTask)
        self.assertTrue(self.run_locally_split('mynamespace.MetaTask --a other_namespace.OtherTask'))
        self.assertEqual(MetaTask.saved_value, OtherTask)

    def testSerialize(self):

        class OtherTask(luigi.Task):

            def complete(self):
                return True

        class DepTask(luigi.Task):

            dep = luigi.TaskParameter()
            ran = False

            def complete(self):
                return self.__class__.ran

            def requires(self):
                return self.dep()

            def run(self):
                self.__class__.ran = True

        class MainTask(RunOnceTask):

            def run(self):
                yield DepTask(dep=OtherTask)

        # OtherTask is serialized because it is used as an argument for DepTask.
        self.assertTrue(self.run_locally(['MainTask']))


class NewStyleParameters822Test(LuigiTestCase):
    """
    I bet these tests created at 2015-03-08 are reduntant by now (Oct 2015).
    But maintaining them anyway, just in case I have overlooked something.
    """
    # See https://github.com/spotify/luigi/issues/822

    def test_subclasses(self):
        class BarBaseClass(luigi.Task):
            x = luigi.Parameter(default='bar_base_default')

        class BarSubClass(BarBaseClass):
            pass

        in_parse(['BarSubClass', '--x', 'xyz', '--BarBaseClass-x', 'xyz'],
                 lambda task: self.assertEqual(task.x, 'xyz'))

        # https://github.com/spotify/luigi/issues/822#issuecomment-77782714
        in_parse(['BarBaseClass', '--BarBaseClass-x', 'xyz'],
                 lambda task: self.assertEqual(task.x, 'xyz'))


class LocalParameters1304Test(LuigiTestCase):
    """
    It was discussed and decided that local parameters (--x) should be
    semantically different from global parameters (--MyTask-x).

    The former sets only the parsed root task, and the later sets the parameter
    for all the tasks.

    https://github.com/spotify/luigi/issues/1304#issuecomment-148402284
    """
    def test_local_params(self):

        class MyTask(RunOnceTask):
            param1 = luigi.IntParameter()
            param2 = luigi.BoolParameter(default=False)

            def requires(self):
                if self.param1 > 0:
                    yield MyTask(param1=(self.param1 - 1))

            def run(self):
                assert self.param1 == 1 or not self.param2
                self.comp = True

        self.assertTrue(self.run_locally_split('MyTask --param1 1 --param2'))

    def test_local_takes_precedence(self):

        class MyTask(luigi.Task):
            param = luigi.IntParameter()

            def complete(self):
                return False

            def run(self):
                assert self.param == 5

        self.assertTrue(self.run_locally_split('MyTask --param 5 --MyTask-param 6'))

    def test_local_only_affects_root(self):

        class MyTask(RunOnceTask):
            param = luigi.IntParameter(default=3)

            def requires(self):
                assert self.param != 3
                if self.param == 5:
                    yield MyTask()

        # It would be a cyclic dependency if local took precedence
        self.assertTrue(self.run_locally_split('MyTask --param 5 --MyTask-param 6'))

    def test_range_doesnt_propagate_args(self):
        """
        Ensure that ``--task Range --of Blah --blah-arg 123`` doesn't work.

        This will of course not work unless support is explicitly added for it.
        But being a bit paranoid here and adding this test case so that if
        somebody decides to add it in the future, they'll be redircted to the
        dicussion in #1304
        """

        class Blah(RunOnceTask):
            date = luigi.DateParameter()
            blah_arg = luigi.IntParameter()

        # The SystemExit is assumed to be thrown by argparse
        self.assertRaises(SystemExit, self.run_locally_split, 'RangeDailyBase --of Blah --start 2015-01-01 --task-limit 1 --blah-arg 123')
        self.assertTrue(self.run_locally_split('RangeDailyBase --of Blah --start 2015-01-01 --task-limit 1 --Blah-blah-arg 123'))


class TaskAsParameterName1335Test(LuigiTestCase):
    def test_parameter_can_be_named_task(self):

        class MyTask(RunOnceTask):
            # Indeed, this is not the most realistic example, but still ...
            task = luigi.IntParameter()

        self.assertTrue(self.run_locally_split('MyTask --task 5'))<|MERGE_RESOLUTION|>--- conflicted
+++ resolved
@@ -46,15 +46,11 @@
     x = luigi.BoolParameter(default=True)
 
 
-<<<<<<< HEAD
+class WithDefaultFalse(RunOnceTask):
+    x = luigi.BoolParameter(default=False)
+
+
 class Foo(RunOnceTask):
-=======
-class WithDefaultFalse(luigi.Task):
-    x = luigi.BoolParameter(default=False)
-
-
-class Foo(luigi.Task):
->>>>>>> 11920033
     bar = luigi.Parameter()
     p2 = luigi.IntParameter()
     not_a_param = "lol"
