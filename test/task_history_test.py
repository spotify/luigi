# -*- coding: utf-8 -*-
#
# Copyright 2012-2015 Spotify AB
#
# Licensed under the Apache License, Version 2.0 (the "License");
# you may not use this file except in compliance with the License.
# You may obtain a copy of the License at
#
# http://www.apache.org/licenses/LICENSE-2.0
#
# Unless required by applicable law or agreed to in writing, software
# distributed under the License is distributed on an "AS IS" BASIS,
# WITHOUT WARRANTIES OR CONDITIONS OF ANY KIND, either express or implied.
# See the License for the specific language governing permissions and
# limitations under the License.
#

from helpers import unittest

import luigi
import luigi.scheduler
import luigi.task_history
import luigi.worker

luigi.notifications.DEBUG = True


class SimpleTaskHistory(luigi.task_history.TaskHistory):

    def __init__(self):
        self.actions = []

    def task_scheduled(self, task_id, worker_id):
        self.actions.append(('scheduled', task_id, worker_id))

    def task_finished(self, task_id, successful, worker_id):
        self.actions.append(('finished', task_id, worker_id))

    def task_started(self, task_id, worker_host, worker_id):
        self.actions.append(('started', task_id, worker_id))

class TaskHistoryTest(unittest.TestCase):

    def setUp(self):
        self.th = SimpleTaskHistory()
        self.sch = luigi.scheduler.CentralPlannerScheduler(task_history_impl=self.th)
        self.w = luigi.worker.Worker(scheduler=self.sch)

    def tearDown(self):
        self.w.stop()

    def test_run(self):
        class MyTask(luigi.Task):
            pass

        self.w.add(MyTask())
        self.w.run()

<<<<<<< HEAD
        self.assertEquals([ (a[0],a[1]) for a in self.th.actions], [
=======
        self.assertEqual(self.th.actions, [
>>>>>>> 3a8fb72f
            ('scheduled', 'MyTask()'),
            ('started', 'MyTask()'),
            ('finished', 'MyTask()')
        ])

if __name__ == '__main__':
    unittest.main()<|MERGE_RESOLUTION|>--- conflicted
+++ resolved
@@ -56,11 +56,7 @@
         self.w.add(MyTask())
         self.w.run()
 
-<<<<<<< HEAD
         self.assertEquals([ (a[0],a[1]) for a in self.th.actions], [
-=======
-        self.assertEqual(self.th.actions, [
->>>>>>> 3a8fb72f
             ('scheduled', 'MyTask()'),
             ('started', 'MyTask()'),
             ('finished', 'MyTask()')
