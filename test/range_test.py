--- conflicted
+++ resolved
@@ -1186,10 +1186,6 @@
         expected_task = MyTask('woo', datetime.date(2015, 12, 1))
         self.assertEqual(expected_task, list(range_task._requires())[0])
 
-<<<<<<< HEAD
-
-=======
->>>>>>> f3dec1ab
     def test_param_name_with_mixinnaivebulkcomplete(self):
         class MyTask(MixinNaiveBulkComplete, luigi.Task):
             some_non_range_param = luigi.Parameter(default='woo')
@@ -1199,17 +1195,10 @@
                 return False
 
         range_task = RangeDaily(now=datetime_to_epoch(datetime.datetime(2015, 12, 2)),
-<<<<<<< HEAD
-                                    of=MyTask,
-                                    start=datetime.date(2015, 12, 1),
-                                    stop=datetime.date(2015, 12, 2),
-                                    param_name='date_param')
-=======
                                 of=MyTask,
                                 start=datetime.date(2015, 12, 1),
                                 stop=datetime.date(2015, 12, 2),
                                 param_name='date_param')
->>>>>>> f3dec1ab
         expected_task = MyTask('woo', datetime.date(2015, 12, 1))
         self.assertEqual(expected_task, list(range_task._requires())[0])
 
