# -*- coding: utf-8 -*-
#
# Copyright (c) 2013 Mortar Data
#
# Licensed under the Apache License, Version 2.0 (the "License"); you may not
# use this file except in compliance with the License. You may obtain a copy of
# the License at
#
# http://www.apache.org/licenses/LICENSE-2.0
#
# Unless required by applicable law or agreed to in writing, software
# distributed under the License is distributed on an "AS IS" BASIS, WITHOUT
# WARRANTIES OR CONDITIONS OF ANY KIND, either express or implied. See the
# License for the specific language governing permissions and limitations under
# the License.
#
from __future__ import print_function

import os
import sys
import tempfile

import boto3
from boto.s3 import key
from botocore.exceptions import ClientError
from mock import patch

from helpers import skipOnTravis, unittest, with_config
from luigi.contrib.s3 import (DeprecatedBotoClientException, FileNotFoundException,
                              InvalidDeleteException, S3Client, S3Target)
from luigi.target import MissingParentDirectory
from moto import mock_s3, mock_sts
from target_test import FileSystemTargetTestMixin

if (3, 4, 0) <= sys.version_info[:3] < (3, 4, 3):
    # spulec/moto#308
    raise unittest.SkipTest('moto mock doesn\'t work with python3.4')


AWS_ACCESS_KEY = "XXXXXXXXXXXXXXXXXXXX"
AWS_SECRET_KEY = "XXXXXXXXXXXXXXXXXXXXXXXXXXXXXXXXXXXXXXXX"


class TestS3Target(unittest.TestCase, FileSystemTargetTestMixin):

    def setUp(self):
        f = tempfile.NamedTemporaryFile(mode='wb', delete=False)
        self.tempFileContents = (
            b"I'm a temporary file for testing\nAnd this is the second line\n"
            b"This is the third.")
        self.tempFilePath = f.name
        f.write(self.tempFileContents)
        f.close()
        self.addCleanup(os.remove, self.tempFilePath)

        self.mock_s3 = mock_s3()
        self.mock_s3.start()
        self.addCleanup(self.mock_s3.stop)

    def create_bucket(self):
        conn = boto3.resource('s3', region_name='us-east-1')
        # We need to create the bucket since this is all in Moto's 'virtual' AWS account
        conn.create_bucket(Bucket='mybucket')
        return conn

    def create_target(self, format=None, **kwargs):
        client = S3Client(AWS_ACCESS_KEY, AWS_SECRET_KEY)
        self.create_bucket()
        return S3Target('s3://mybucket/test_file', client=client, format=format, **kwargs)

    def test_read(self):
        client = S3Client(AWS_ACCESS_KEY, AWS_SECRET_KEY)
        self.create_bucket()
        client.put(self.tempFilePath, 's3://mybucket/tempfile')
        t = S3Target('s3://mybucket/tempfile', client=client)
        read_file = t.open()
        file_str = read_file.read()
        self.assertEqual(self.tempFileContents, file_str.encode('utf-8'))

    def test_read_no_file(self):
        t = self.create_target()
        self.assertRaises(FileNotFoundException, t.open)

    def test_read_no_file_sse(self):
        t = self.create_target(encrypt_key=True)
        self.assertRaises(FileNotFoundException, t.open)

    def test_read_iterator_long(self):
        # write a file that is 5X the boto buffersize
        # to test line buffering
        old_buffer = key.Key.BufferSize
        key.Key.BufferSize = 2
        try:
            tempf = tempfile.NamedTemporaryFile(mode='wb', delete=False)
            temppath = tempf.name
            firstline = ''.zfill(key.Key.BufferSize * 5) + os.linesep
            contents = firstline + 'line two' + os.linesep + 'line three'
            tempf.write(contents.encode('utf-8'))
            tempf.close()

            client = S3Client(AWS_ACCESS_KEY, AWS_SECRET_KEY)
            self.create_bucket()
            client.put(temppath, 's3://mybucket/largetempfile')
            t = S3Target('s3://mybucket/largetempfile', client=client)
            with t.open() as read_file:
                lines = [line for line in read_file]
        finally:
            key.Key.BufferSize = old_buffer

        self.assertEqual(3, len(lines))
        self.assertEqual(firstline, lines[0])
        self.assertEqual("line two" + os.linesep, lines[1])
        self.assertEqual("line three", lines[2])

    def test_get_path(self):
        t = self.create_target()
        path = t.path
        self.assertEqual('s3://mybucket/test_file', path)

    def test_get_path_sse(self):
        t = self.create_target(encrypt_key=True)
        path = t.path
        self.assertEqual('s3://mybucket/test_file', path)


class TestS3Client(unittest.TestCase):
    def setUp(self):
        f = tempfile.NamedTemporaryFile(mode='wb', delete=False)
        self.tempFilePath = f.name
        self.tempFileContents = b"I'm a temporary file for testing\n"
        f.write(self.tempFileContents)
        f.close()
        self.addCleanup(os.remove, self.tempFilePath)

        self.mock_s3 = mock_s3()
        self.mock_s3.start()
        self.mock_sts = mock_sts()
        self.mock_sts.start()
        self.addCleanup(self.mock_s3.stop)
        self.addCleanup(self.mock_sts.stop)

    @patch('boto3.resource')
    def test_init_without_init_or_config(self, mock):
        """If no config or arn provided, boto3 client
           should be called with default parameters.
           Delegating ENV or Task Role credential handling
           to boto3 itself.
        """
        S3Client().s3
        mock.assert_called_with('s3', aws_access_key_id=None,
                                aws_secret_access_key=None, aws_session_token=None)

    @with_config({'s3': {'aws_access_key_id': 'foo', 'aws_secret_access_key': 'bar'}})
    @patch('boto3.resource')
    def test_init_with_config(self, mock):
        S3Client().s3
        mock.assert_called_with(
            's3', aws_access_key_id='foo',
            aws_secret_access_key='bar',
            aws_session_token=None)

    @patch('boto3.resource')
    @patch('boto3.client')
    @with_config({'s3': {'aws_role_arn': 'role', 'aws_role_session_name': 'name'}})
    def test_init_with_config_and_roles(self, sts_mock, s3_mock):
        S3Client().s3
        sts_mock.client.assume_role.called_with(
            RoleArn='role', RoleSessionName='name')

    def create_bucket(self):
        conn = boto3.resource('s3', region_name='us-east-1')
        # We need to create the bucket since this is all in Moto's 'virtual' AWS account
        conn.create_bucket(Bucket='mybucket')
        return conn

    def test_put(self):
        self.create_bucket()
        s3_client = S3Client(AWS_ACCESS_KEY, AWS_SECRET_KEY)
        s3_client.put(self.tempFilePath, 's3://mybucket/putMe')
        self.assertTrue(s3_client.exists('s3://mybucket/putMe'))

    def test_put_sse_deprecated(self):
        self.create_bucket()
        s3_client = S3Client(AWS_ACCESS_KEY, AWS_SECRET_KEY)
        with self.assertRaises(DeprecatedBotoClientException):
            s3_client.put(self.tempFilePath,
                          's3://mybucket/putMe', encrypt_key=True)

    def test_put_string(self):
        self.create_bucket()
        s3_client = S3Client(AWS_ACCESS_KEY, AWS_SECRET_KEY)
        s3_client.put_string("SOMESTRING", 's3://mybucket/putString')
        self.assertTrue(s3_client.exists('s3://mybucket/putString'))

    def test_put_string_sse_deprecated(self):
        self.create_bucket()
        s3_client = S3Client(AWS_ACCESS_KEY, AWS_SECRET_KEY)
        with self.assertRaises(DeprecatedBotoClientException):
            s3_client.put('SOMESTRING',
                          's3://mybucket/putMe', encrypt_key=True)

    @skipOnTravis("passes and fails intermitantly, suspecting it's a race condition not handled by moto")
    def test_put_multipart_multiple_parts_non_exact_fit(self):
        """
        Test a multipart put with two parts, where the parts are not exactly the split size.
        """
        # 5MB is minimum part size
        part_size = 8388608
        file_size = (part_size * 2) - 1000
        self._run_multipart_test(part_size, file_size)

<<<<<<< HEAD
=======
    @skipOnTravis("passes and fails intermitantly, suspecting it's a race condition not handled by moto")
>>>>>>> 11920033
    def test_put_multipart_multiple_parts_exact_fit(self):
        """
        Test a multipart put with multiple parts, where the parts are exactly the split size.
        """
        # 5MB is minimum part size
        part_size = 8388608
        file_size = part_size * 2
        self._run_multipart_test(part_size, file_size)

    def test_put_multipart_multiple_parts_with_sse_deprecated(self):
        s3_client = S3Client(AWS_ACCESS_KEY, AWS_SECRET_KEY)
        with self.assertRaises(DeprecatedBotoClientException):
            s3_client.put_multipart('path', 'path', encrypt_key=True)

    def test_put_multipart_empty_file(self):
        """
        Test a multipart put with an empty file.
        """
        # 5MB is minimum part size
        part_size = 8388608
        file_size = 0
        self._run_multipart_test(part_size, file_size)

    def test_put_multipart_less_than_split_size(self):
        """
        Test a multipart put with a file smaller than split size; should revert to regular put.
        """
        # 5MB is minimum part size
        part_size = 8388608
        file_size = 5000
        self._run_multipart_test(part_size, file_size)

    def test_exists(self):
        self.create_bucket()
        s3_client = S3Client(AWS_ACCESS_KEY, AWS_SECRET_KEY)

        self.assertTrue(s3_client.exists('s3://mybucket/'))
        self.assertTrue(s3_client.exists('s3://mybucket'))
        self.assertFalse(s3_client.exists('s3://mybucket/nope'))
        self.assertFalse(s3_client.exists('s3://mybucket/nope/'))

        s3_client.put(self.tempFilePath, 's3://mybucket/tempfile')
        self.assertTrue(s3_client.exists('s3://mybucket/tempfile'))
        self.assertFalse(s3_client.exists('s3://mybucket/temp'))

        s3_client.put(self.tempFilePath, 's3://mybucket/tempdir0_$folder$')
        self.assertTrue(s3_client.exists('s3://mybucket/tempdir0'))

        s3_client.put(self.tempFilePath, 's3://mybucket/tempdir1/')
        self.assertTrue(s3_client.exists('s3://mybucket/tempdir1'))

        s3_client.put(self.tempFilePath, 's3://mybucket/tempdir2/subdir')
        self.assertTrue(s3_client.exists('s3://mybucket/tempdir2'))
        self.assertFalse(s3_client.exists('s3://mybucket/tempdir'))

    def test_get(self):
        self.create_bucket()
        s3_client = S3Client(AWS_ACCESS_KEY, AWS_SECRET_KEY)
        s3_client.put(self.tempFilePath, 's3://mybucket/putMe')

        tmp_file = tempfile.NamedTemporaryFile(delete=True)
        tmp_file_path = tmp_file.name

        s3_client.get('s3://mybucket/putMe', tmp_file_path)
        with open(tmp_file_path, 'r') as f:
            content = f.read()
        self.assertEquals(content, self.tempFileContents.decode("utf-8"))
        tmp_file.close()

    def test_get_as_string(self):
        self.create_bucket()
        s3_client = S3Client(AWS_ACCESS_KEY, AWS_SECRET_KEY)
        s3_client.put(self.tempFilePath, 's3://mybucket/putMe')

        contents = s3_client.get_as_string('s3://mybucket/putMe')

        self.assertEquals(contents, self.tempFileContents.decode("utf-8"))

    def test_get_key(self):
        self.create_bucket()
        s3_client = S3Client(AWS_ACCESS_KEY, AWS_SECRET_KEY)
        s3_client.put(self.tempFilePath, 's3://mybucket/key_to_find')
        self.assertTrue(s3_client.get_key('s3://mybucket/key_to_find').key)
        self.assertFalse(s3_client.get_key('s3://mybucket/does_not_exist'))

    def test_isdir(self):
        self.create_bucket()
        s3_client = S3Client(AWS_ACCESS_KEY, AWS_SECRET_KEY)
        self.assertTrue(s3_client.isdir('s3://mybucket'))

        s3_client.put(self.tempFilePath, 's3://mybucket/tempdir0_$folder$')
        self.assertTrue(s3_client.isdir('s3://mybucket/tempdir0'))

        s3_client.put(self.tempFilePath, 's3://mybucket/tempdir1/')
        self.assertTrue(s3_client.isdir('s3://mybucket/tempdir1'))

        s3_client.put(self.tempFilePath, 's3://mybucket/key')
        self.assertFalse(s3_client.isdir('s3://mybucket/key'))

    def test_mkdir(self):
        self.create_bucket()
        s3_client = S3Client(AWS_ACCESS_KEY, AWS_SECRET_KEY)
        self.assertTrue(s3_client.isdir('s3://mybucket'))
        s3_client.mkdir('s3://mybucket')

        s3_client.mkdir('s3://mybucket/dir')
        self.assertTrue(s3_client.isdir('s3://mybucket/dir'))

        self.assertRaises(MissingParentDirectory,
                          s3_client.mkdir, 's3://mybucket/dir/foo/bar', parents=False)

        self.assertFalse(s3_client.isdir('s3://mybucket/dir/foo/bar'))

    def test_listdir(self):
        self.create_bucket()
        s3_client = S3Client(AWS_ACCESS_KEY, AWS_SECRET_KEY)

        s3_client.put_string("", 's3://mybucket/hello/frank')
        s3_client.put_string("", 's3://mybucket/hello/world')

        self.assertEqual(['s3://mybucket/hello/frank', 's3://mybucket/hello/world'],
                         list(s3_client.listdir('s3://mybucket/hello')))

    def test_list(self):
        self.create_bucket()
        s3_client = S3Client(AWS_ACCESS_KEY, AWS_SECRET_KEY)

        s3_client.put_string("", 's3://mybucket/hello/frank')
        s3_client.put_string("", 's3://mybucket/hello/world')

        self.assertEqual(['frank', 'world'],
                         list(s3_client.list('s3://mybucket/hello')))

    def test_listdir_key(self):
        self.create_bucket()
        s3_client = S3Client(AWS_ACCESS_KEY, AWS_SECRET_KEY)

        s3_client.put_string("", 's3://mybucket/hello/frank')
        s3_client.put_string("", 's3://mybucket/hello/world')

        self.assertEqual([True, True],
                         [s3_client.exists('s3://' + x.bucket_name + '/' + x.key) for x in s3_client.listdir('s3://mybucket/hello', return_key=True)])

    def test_list_key(self):
        self.create_bucket()
        s3_client = S3Client(AWS_ACCESS_KEY, AWS_SECRET_KEY)

        s3_client.put_string("", 's3://mybucket/hello/frank')
        s3_client.put_string("", 's3://mybucket/hello/world')

        self.assertEqual([True, True],
                         [s3_client.exists('s3://' + x.bucket_name + '/' + x.key) for x in s3_client.listdir('s3://mybucket/hello', return_key=True)])

    def test_remove(self):
        self.create_bucket()
        s3_client = S3Client(AWS_ACCESS_KEY, AWS_SECRET_KEY)

        self.assertRaises(
            ClientError,
            lambda: s3_client.remove('s3://bucketdoesnotexist/file')
        )

        self.assertFalse(s3_client.remove('s3://mybucket/doesNotExist'))

        s3_client.put(self.tempFilePath, 's3://mybucket/existingFile0')
        self.assertTrue(s3_client.remove('s3://mybucket/existingFile0'))
        self.assertFalse(s3_client.exists('s3://mybucket/existingFile0'))

        self.assertRaises(
            InvalidDeleteException,
            lambda: s3_client.remove('s3://mybucket/')
        )

        self.assertRaises(
            InvalidDeleteException,
            lambda: s3_client.remove('s3://mybucket')
        )

        s3_client.put(self.tempFilePath, 's3://mybucket/removemedir/file')
        self.assertRaises(
            InvalidDeleteException,
            lambda: s3_client.remove(
                's3://mybucket/removemedir', recursive=False)
        )

        # test that the marker file created by Hadoop S3 Native FileSystem is removed
        s3_client.put(self.tempFilePath, 's3://mybucket/removemedir/file')
        s3_client.put_string("", 's3://mybucket/removemedir_$folder$')
        self.assertTrue(s3_client.remove('s3://mybucket/removemedir'))
        self.assertFalse(s3_client.exists(
            's3://mybucket/removemedir_$folder$'))

    @skipOnTravis("passes and fails intermitantly, suspecting it's a race condition not handled by moto")
    def test_copy_multiple_parts_non_exact_fit(self):
        """
        Test a multipart put with two parts, where the parts are not exactly the split size.
        """
        # First, put a file into S3
        self._run_copy_test(
            self.test_put_multipart_multiple_parts_non_exact_fit)

    @skipOnTravis("passes and fails intermitantly, suspecting it's a race condition not handled by moto")
    def test_copy_multiple_parts_exact_fit(self):
        """
        Test a copy multiple parts, where the parts are exactly the split size.
        """
        self._run_copy_test(self.test_put_multipart_multiple_parts_exact_fit)

    def test_copy_less_than_split_size(self):
        """
        Test a copy with a file smaller than split size; should revert to regular put.
        """
        self._run_copy_test(self.test_put_multipart_less_than_split_size)

    def test_copy_empty_file(self):
        """
        Test a copy with an empty file.
        """
        self._run_copy_test(self.test_put_multipart_empty_file)

    @mock_s3
    @skipOnTravis('https://travis-ci.org/spotify/luigi/jobs/145895385')
    def test_copy_dir(self):
        """
        Test copying 20 files from one folder to another
        """
        self.create_bucket()
        n = 20
        copy_part_size = (1024 ** 2) * 5

        # Note we can't test the multipart copy due to moto issue #526
        # so here I have to keep the file size smaller than the copy_part_size
        file_size = 5000

        s3_dir = 's3://mybucket/copydir/'
        file_contents = b"a" * file_size
        tmp_file = tempfile.NamedTemporaryFile(mode='wb', delete=True)
        tmp_file_path = tmp_file.name
        tmp_file.write(file_contents)
        tmp_file.flush()

        s3_client = S3Client(AWS_ACCESS_KEY, AWS_SECRET_KEY)

        for i in range(n):
            file_path = s3_dir + str(i)
            s3_client.put_multipart(tmp_file_path, file_path)
            self.assertTrue(s3_client.exists(file_path))

        s3_dest = 's3://mybucket/copydir_new/'
        s3_client.copy(s3_dir, s3_dest, threads=10, part_size=copy_part_size)

        for i in range(n):
            original_size = s3_client.get_key(s3_dir + str(i)).size
            copy_size = s3_client.get_key(s3_dest + str(i)).size
            self.assertEqual(original_size, copy_size)

    @mock_s3
    def _run_multipart_copy_test(self, put_method):
        self.create_bucket()
        # Run the method to put the file into s3 into the first place
        put_method()

        # As all the multipart put methods use `self._run_multipart_test`
        # we can just use this key
        original = 's3://mybucket/putMe'
        copy = 's3://mybucket/putMe_copy'

        # 5MB is minimum part size, use it here so we don't have to generate huge files to test
        # the multipart upload in moto
        part_size = (1024 ** 2) * 5

        # Copy the file from old location to new
        s3_client = S3Client(AWS_ACCESS_KEY, AWS_SECRET_KEY)
        s3_client.copy(original, copy, part_size=part_size, threads=4)

        # We can't use etags to compare between multipart and normal keys,
        # so we fall back to using the size instead
        original_size = s3_client.get_key(original).size
        copy_size = s3_client.get_key(copy).size
        self.assertEqual(original_size, copy_size)

    @mock_s3
    def _run_copy_test(self, put_method):
        self.create_bucket()
        # Run the method to put the file into s3 into the first place
        put_method()

        # As all the multipart put methods use `self._run_multipart_test`
        # we can just use this key
        original = 's3://mybucket/putMe'
        copy = 's3://mybucket/putMe_copy'

        # Copy the file from old location to new
        s3_client = S3Client(AWS_ACCESS_KEY, AWS_SECRET_KEY)
        s3_client.copy(original, copy, threads=4)

        # We can't use etags to compare between multipart and normal keys,
        # so we fall back to using the file size
        original_size = s3_client.get_key(original).size
        copy_size = s3_client.get_key(copy).size
        self.assertEqual(original_size, copy_size)

    @mock_s3
    def _run_multipart_test(self, part_size, file_size, **kwargs):
        self.create_bucket()
        file_contents = b"a" * file_size

        s3_path = 's3://mybucket/putMe'
        tmp_file = tempfile.NamedTemporaryFile(mode='wb', delete=True)
        tmp_file_path = tmp_file.name
        tmp_file.write(file_contents)
        tmp_file.flush()

        s3_client = S3Client(AWS_ACCESS_KEY, AWS_SECRET_KEY)

        s3_client.put_multipart(tmp_file_path, s3_path,
                                part_size=part_size, **kwargs)
        self.assertTrue(s3_client.exists(s3_path))
        file_size = os.path.getsize(tmp_file.name)
        key_size = s3_client.get_key(s3_path).size
        self.assertEqual(file_size, key_size)
        tmp_file.close()<|MERGE_RESOLUTION|>--- conflicted
+++ resolved
@@ -209,10 +209,7 @@
         file_size = (part_size * 2) - 1000
         self._run_multipart_test(part_size, file_size)
 
-<<<<<<< HEAD
-=======
     @skipOnTravis("passes and fails intermitantly, suspecting it's a race condition not handled by moto")
->>>>>>> 11920033
     def test_put_multipart_multiple_parts_exact_fit(self):
         """
         Test a multipart put with multiple parts, where the parts are exactly the split size.
