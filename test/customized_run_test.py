# -*- coding: utf-8 -*-
#
# Copyright 2012-2015 Spotify AB
#
# Licensed under the Apache License, Version 2.0 (the "License");
# you may not use this file except in compliance with the License.
# You may obtain a copy of the License at
#
# http://www.apache.org/licenses/LICENSE-2.0
#
# Unless required by applicable law or agreed to in writing, software
# distributed under the License is distributed on an "AS IS" BASIS,
# WITHOUT WARRANTIES OR CONDITIONS OF ANY KIND, either express or implied.
# See the License for the specific language governing permissions and
# limitations under the License.
#

import logging
import time
from helpers import unittest

import luigi
import luigi.contrib.hadoop
import luigi.rpc
import luigi.scheduler
import luigi.worker


class DummyTask(luigi.Task):
    n = luigi.Parameter()

    def __init__(self, *args, **kwargs):
        super(DummyTask, self).__init__(*args, **kwargs)
        self.has_run = False

    def complete(self):
        return self.has_run

    def run(self):
        logging.debug("%s - setting has_run", self.task_id)
        self.has_run = True


class CustomizedLocalScheduler(luigi.scheduler.CentralPlannerScheduler):

    def __init__(self, *args, **kwargs):
        super(CustomizedLocalScheduler, self).__init__(*args, **kwargs)
        self.has_run = False

<<<<<<< HEAD
    def get_work(self, worker_id, host=None):
        r = super(CustomizedLocalScheduler, self).get_work(worker_id, host)
=======
    def get_work(self, worker, host=None, **kwargs):
        r = super(CustomizedLocalScheduler, self).get_work(worker, host)
>>>>>>> 3a8fb72f
        self.has_run = True
        return r

    def complete(self):
        return self.has_run


class CustomizedRemoteScheduler(luigi.rpc.RemoteScheduler):

    def __init__(self, *args, **kwargs):
        super(CustomizedRemoteScheduler, self).__init__(*args, **kwargs)
        self.has_run = False

    def get_work(self, worker_id, host=None):
        r = super(CustomizedRemoteScheduler, self).get_work(worker_id, host)
        self.has_run = True
        return r

    def complete(self):
        return self.has_run


class CustomizedWorker(luigi.worker.Worker):

    def __init__(self, *args, **kwargs):
        super(CustomizedWorker, self).__init__(*args, **kwargs)
        self.has_run = False

    def _run_task(self, task_id):
        super(CustomizedWorker, self)._run_task(task_id)
        self.has_run = True

    def complete(self):
        return self.has_run


class CustomizedWorkerSchedulerFactory(object):

    def __init__(self, *args, **kwargs):
        self.scheduler = CustomizedLocalScheduler()
        self.worker = CustomizedWorker(self.scheduler)

    def create_local_scheduler(self):
        return self.scheduler

    def create_remote_scheduler(self, host, port):
        return CustomizedRemoteScheduler(host=host, port=port)

    def create_worker(self, scheduler, worker_processes=None, assistant=False):
        return self.worker


class CustomizedWorkerTest(unittest.TestCase):

    ''' Test that luigi's build method (and ultimately the run method) can accept a customized worker and scheduler '''

    def setUp(self):
        self.worker_scheduler_factory = CustomizedWorkerSchedulerFactory()
        self.time = time.time

    def tearDown(self):
        if time.time != self.time:
            time.time = self.time

    def setTime(self, t):
        time.time = lambda: t

    def test_customized_worker(self):
        a = DummyTask(3)
        self.assertFalse(a.complete())
        self.assertFalse(self.worker_scheduler_factory.worker.complete())
        luigi.build([a], worker_scheduler_factory=self.worker_scheduler_factory)
        self.assertTrue(a.complete())
        self.assertTrue(self.worker_scheduler_factory.worker.complete())

    def test_cmdline_custom_worker(self):
        self.assertFalse(self.worker_scheduler_factory.worker.complete())
        luigi.run(['DummyTask', '--n', '4'], worker_scheduler_factory=self.worker_scheduler_factory)
        self.assertTrue(self.worker_scheduler_factory.worker.complete())

if __name__ == '__main__':
    unittest.main()<|MERGE_RESOLUTION|>--- conflicted
+++ resolved
@@ -47,13 +47,8 @@
         super(CustomizedLocalScheduler, self).__init__(*args, **kwargs)
         self.has_run = False
 
-<<<<<<< HEAD
-    def get_work(self, worker_id, host=None):
-        r = super(CustomizedLocalScheduler, self).get_work(worker_id, host)
-=======
     def get_work(self, worker, host=None, **kwargs):
         r = super(CustomizedLocalScheduler, self).get_work(worker, host)
->>>>>>> 3a8fb72f
         self.has_run = True
         return r
 
